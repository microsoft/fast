module.exports = {
    docs: [
        {
            type: "doc",
            id: "introduction",
        },
        {
            type: "category",
            label: "Using the Components",
            link: {
                type: "generated-index",
            },
            items: [
                "components/getting-started",
                "design-systems/fast-frame",
                {
                    type: "category",
                    label: "Components",
                    customProps: {
                        description: "A comprehensive list of FAST elements.",
                    },
                    link: {
                        type: "generated-index",
                    },
                    items: [
                        "components/accordion",
                        "components/anchor",
                        "components/anchored-region",
                        "components/avatar",
                        "components/badge",
                        "components/breadcrumb",
                        "components/button",
                        "components/card",
                        "components/checkbox",
                        "components/combobox",
                        "components/data-grid",
                        "components/dialog",
                        "components/disclosure",
                        "components/divider",
                        "components/flipper",
                        "components/horizontal-scroll",
                        "components/listbox",
                        "components/listbox-option",
                        "components/menu",
                        "components/number-field",
                        "components/progress",
                        "components/radio",
                        "components/radio-group",
                        "components/select",
                        "components/skeleton",
                        "components/slider",
                        "components/switch",
                        "components/tabs",
                        "components/text-area",
                        "components/text-field",
                        "components/toolbar",
                        "components/tooltip",
                        "components/tree-view",
                    ],
                },
            ],
        },
        {
            type: "category",
            label: "Building Components",
            link: {
                type: "generated-index",
            },
            items: [
                "fast-element/getting-started",
                "fast-element/defining-elements",
                "fast-element/declaring-templates",
                "fast-element/using-directives",
                "fast-element/observables-and-state",
                "fast-element/working-with-shadow-dom",
                "fast-element/leveraging-css",
                "fast-element/next-steps",
            ],
        },
        {
            type: "category",
            label: "Creating Design Systems",
            link: {
                type: "generated-index",
            },
            items: [
                "design-systems/overview",
                "design-systems/creating-a-component-library",
                "design-systems/design-tokens",
                "design-systems/high-contrast",
                "design/match-media-stylesheets",
                "design/localization",
            ],
        },
        {
            type: "category",
            label: "Apps and Experiences",
            link: {
                type: "generated-index",
            },
            items: ["apps-and-experiences/dependency-injection"],
        },
        {
            type: "category",
            label: "Integrations",
            link: {
                type: "generated-index",
            },
            items: [
                "integrations/introduction",
                "integrations/angular",
                "integrations/aspnet",
                "integrations/aurelia",
                "integrations/blazor",
                "integrations/ember",
                "integrations/react",
<<<<<<< HEAD
                "integrations/rollup",
=======
                "integrations/svelte",
>>>>>>> aeedccf8
                "integrations/vite",
                "integrations/vue",
                "integrations/webpack",
            ],
        },
        {
            type: "category",
            label: "Tools",
            link: {
                type: "generated-index",
            },
            items: [
                "tools/component-explorer",
                "tools/vscode",
                "tools/hot-module-reload",
            ],
        },
        {
            type: "category",
            label: "API Reference",
            link: {
                type: "generated-index",
            },
            items: [
                {
                    type: "doc",
                    id: "api/fast-animation",
                    customProps: {
                        description:
                            "Exlore the classes and functions of fast-animation.",
                        keywords: ["fast-animation"],
                    },
                },
                {
                    type: "doc",
                    id: "api/fast-colors",
                    customProps: {
                        description:
                            "Explore the classes, enumerations, functions, interfaces, variables, and type aliases of fast-colors.",
                        keywords: ["fast-colors"],
                    },
                },
                {
                    type: "doc",
                    id: "api/fast-components",
                    customProps: {
                        description:
                            "Explore the classes, enumerations, functions, interfaces, variables, and type aliases of fast-components.",
                        keywords: ["fast-components"],
                    },
                },
                {
                    type: "doc",
                    id: "api/fast-element",
                    customProps: {
                        description:
                            "Explore the classes, functions, interfaces, variables, and type aliases of fast-element.",
                        keywords: ["fast-element"],
                    },
                },
                {
                    type: "doc",
                    id: "api/fast-foundation",
                    customProps: {
                        description:
                            "Explore the classes, enumerations, functions, interfaces, variables, and type aliases of fast-foundation.",
                        keywords: ["fast-foundation"],
                    },
                },
                {
                    type: "doc",
                    id: "api/fast-ssr",
                    customProps: {
                        description:
                            "Explore the classes, enumerations, functions, interfaces, variables, and type aliases of fast-ssr.",
                        keywords: ["fast-ssr"],
                    },
                },
            ],
        },
        {
            type: "category",
            label: "Community Contribution",
            link: {
                type: "generated-index",
            },
            items: [
                "community/join",
                "community/code-of-conduct",
                "community/contributor-guide",
                "community/branch-guide",
                "community/writing-documentation",
                {
                    type: "category",
                    label: "Engineering Process",
                    customProps: {
                        description:
                            "Our issue management and release planning processes.",
                    },
                    link: {
                        type: "generated-index",
                    },
                    items: ["community/issue-management", "community/release-planning"],
                },
            ],
        },
        {
            type: "category",
            label: "Resources",
            link: {
                type: "generated-index",
            },
            items: [
                "resources/why-web-components",
                "resources/license",
                "resources/security",
                "resources/browser-support",
                "resources/acknowledgements",
                "resources/glossary",
                "resources/cheat-sheet",
                "resources/faq",
            ],
        },
    ],
};<|MERGE_RESOLUTION|>--- conflicted
+++ resolved
@@ -114,11 +114,8 @@
                 "integrations/blazor",
                 "integrations/ember",
                 "integrations/react",
-<<<<<<< HEAD
                 "integrations/rollup",
-=======
                 "integrations/svelte",
->>>>>>> aeedccf8
                 "integrations/vite",
                 "integrations/vue",
                 "integrations/webpack",
