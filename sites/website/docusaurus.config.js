module.exports = {
    title: "FAST",
    tagline: "The adaptive interface system for modern web experiences",
    url: "https://www.fast.design",
    baseUrl: "/",
    favicon: "/favicon.ico",
    organizationName: "microsoft",
    projectName: "fast",
    onBrokenLinks: "log",
    scripts: [
        {
            src: "/fast-components.iife.min.js",
            async: true,
        },
    ],
    themes: [require.resolve("@docusaurus/theme-live-codeblock")],
    staticDirectories: ["static"],
    themeConfig: {
        algolia: {
            appId: "PG0CVQLQ81",
            apiKey: "396cf95de6551ef90bde2de3142e158a",
            indexName: "FAST",
            contextualSearch: true,
        },
        colorMode: {
            defaultMode: "dark",
        },
        docs: {
            sidebar: {
<<<<<<< HEAD
                hideable: true,
            },
=======
              hideable: true,
              autoCollapseCategories: true,
            }
>>>>>>> 6d671e6b
        },
        navbar: {
            logo: {
                alt: `Line drawing of a small moon orbiting around a planet with the words FAST next to it`,
                srcDark: "/fast-inline-logo.svg",
                src: "/fast-inline-logo-light.svg",

                // FIXME: #3299 Docusaurus displays a blank page when clicking the logo link without workaround
                target: "_blank",
                ...(process.env.NODE_ENV === "production" && {
                    href: "https://www.fast.design",
                    target: "_self",
                }),
            },
            items: [
                {
                    type: "doc",
                    docId: "introduction",
                    label: "Docs",
                    position: "left",
                },
                {
                    href: "https://www.fast.design",
                    label: "Home",
                    position: "right",
                },
                {
                    href: "https://explore.fast.design/",
                    label: "Components",
                    position: "right",
                },
                {
                    href: "https://discord.com/invite/FcSNfg4",
                    label: "Community",
                    position: "right",
                },
                {
                    href: "https://github.com/microsoft/fast",
                    label: "GitHub",
                    position: "right",
                },
            ],
        },
        footer: {
            style: "dark",
            links: [
                {
                    title: "Docs",
                    items: [
                        {
                            label: "FAST Element",
                            to: "docs/fast-element/getting-started",
                        },
                    ],
                },
                {
                    title: "Community",
                    items: [
                        {
                            label: "Discord",
                            href: "https://discord.gg/FcSNfg4",
                        },
                    ],
                },
                {
                    title: "Social",
                    items: [
                        {
                            label: "Blog",
                            href: "https://medium.com/fast-design",
                        },
                        {
                            label: "GitHub",
                            href: "https://github.com/microsoft/fast",
                        },
                        {
                            label: "Twitter",
                            href: "https://twitter.com/FAST_UI",
                        },
                    ],
                },
                {
                    title: "Legal",
                    items: [
                        {
                            label: "License",
                            href: "https://github.com/microsoft/fast/blob/master/LICENSE",
                        },
                        {
                            label: "Privacy & cookies",
                            href: "https://go.microsoft.com/fwlink/?LinkId=521839",
                        },
                        {
                            label: "Terms of use",
                            href: "https://go.microsoft.com/fwlink/?LinkID=206977",
                        },
                        {
                            label: "Trademarks",
                            href: "https://www.microsoft.com/trademarks",
                        },
                    ],
                },
            ],
            copyright: `© Microsoft ${new Date().getFullYear()}`,
        },
    },
    presets: [
        [
            "@docusaurus/preset-classic",
            {
                docs: {
                    sidebarPath: require.resolve("./sidebars.js"),
                    // Refer to https://github.com/microsoft/fast/issues/5865 effects of using true
                    showLastUpdateTime: false,
                    remarkPlugins: [require("mdx-mermaid")],
                },
                theme: {
                    customCss: require.resolve("./src/css/custom.css"),
                },
            },
        ],
    ],
};<|MERGE_RESOLUTION|>--- conflicted
+++ resolved
@@ -27,14 +27,9 @@
         },
         docs: {
             sidebar: {
-<<<<<<< HEAD
-                hideable: true,
-            },
-=======
               hideable: true,
               autoCollapseCategories: true,
             }
->>>>>>> 6d671e6b
         },
         navbar: {
             logo: {
