{
  "name": "@microsoft/fast-component-explorer",
  "version": "0.8.20",
  "description": "Component exploration",
  "sideEffects": false,
  "private": true,
  "scripts": {
    "build:app": "webpack --progress --mode=production",
    "convert:readme": "node ./build/convert-readme.js",
    "clean:tmp": "node ../../build/clean.js app/.tmp",
    "coverage": "jest --coverage",
    "prettier": "prettier --config ../../.prettierrc --write \"**/*.{ts,tsx}\"",
    "prettier:diff": "prettier --config ../../.prettierrc \"**/*.{ts,tsx}\" --list-different",
    "start": "webpack-dev-server",
    "test": "yarn convert:readme && yarn eslint && yarn unit-tests && yarn build:app",
    "unit-tests": "jest --runInBand",
    "unit-tests:watch": "jest --watch",
    "eslint": "eslint . --ext .ts,.tsx",
    "eslint:fix": "eslint . --ext .ts,.tsx --fix"
  },
  "repository": {
    "type": "git",
    "url": "git+https://github.com/Microsoft/fast-dna.git"
  },
  "bugs": {
    "url": "https://github.com/Microsoft/fast-dna/issues/new/choose"
  },
  "author": {
    "name": "Microsoft",
    "url": "https://discord.gg/FcSNfg4"
  },
  "license": "MIT",
  "jest": {
    "setupFilesAfterEnv": [
      "./mock.js"
    ],
    "collectCoverage": true,
    "coverageReporters": [
      "json",
      [
<<<<<<< HEAD
        "lcov", {"projectRoot": "../../"}
=======
        "lcov",
        {
          "projectRoot": "../../../"
        }
>>>>>>> e3bab735
      ]
    ],
    "coverageThreshold": {
      "global": {
        "statements": 50,
        "branches": 5,
        "functions": 15,
        "lines": 20
      }
    },
    "testURL": "http://localhost",
    "transform": {
      "^.+\\.tsx?$": "ts-jest",
      "^.+\\.jsx?$": "babel-jest"
    },
    "transformIgnorePatterns": [
      "!<rootDir>/node_modules/lodash-es",
      "node_modules/jss-*",
      "node_modules/css-vendor"
    ],
    "testRegex": "(/__tests__/.*|(\\.|/)(test|spec))\\.(jsx?|tsx?)$",
    "moduleFileExtensions": [
      "ts",
      "tsx",
      "js",
      "jsx"
    ],
    "moduleDirectories": [
      "node_modules"
    ]
  },
  "devDependencies": {
    "@babel/core": "^7.4.5",
    "@babel/plugin-syntax-dynamic-import": "^7.2.0",
    "@babel/preset-env": "^7.4.5",
    "@babel/preset-react": "^7.0.0",
    "@microsoft/eslint-config-fast-dna": "^1.1.1",
    "@microsoft/fast-components-class-name-contracts-base": "^4.6.4",
    "@microsoft/fast-components-class-name-contracts-msft": "^4.8.4",
    "@microsoft/fast-components-foundation-react": "^3.1.8",
    "@microsoft/fast-jss-utilities": "^4.7.12",
    "@microsoft/fast-layouts-react": "^4.11.9",
    "@types/jest": "^25.2.1",
    "@types/lodash-es": "^4.17.0",
    "@types/node": "^10.12.12",
    "@types/react": "^16.7.17",
    "babel-core": "^7.0.0-bridge.0",
    "babel-loader": "^8.0.6",
    "chroma-js": "^1.3.0",
    "clean-webpack-plugin": "^1.0.0",
    "csstype": "^2.5.8",
    "enzyme": "^3.10.0",
    "enzyme-adapter-react-16": "^1.14.0",
    "eslint-config-prettier": "6.10.1",
    "exenv-es6": "^1.0.0",
    "favicons-webpack-plugin": "0.0.9",
    "focus-visible": "^4.1.5",
    "html-webpack-plugin": "^3.2.0",
    "husky": "^1.2.0",
    "jest": "^25.4.0",
    "jss": "^9.8.7",
    "jss-preset-default": "^4.5.0",
    "lint-staged": "^10.1.2",
    "lodash-es": "^4.17.11",
    "prettier": "2.0.2",
    "raf-throttle": "^2.0.3",
    "react": "^16.6.3",
    "react-dnd": "^7.4.5",
    "react-dom": "^16.6.3",
    "react-router-dom": "^4.3.1",
    "react-syntax-highlighter": "^10.3.0",
    "ts-jest": "^25.4.0",
    "ts-loader": "^4.0.1",
    "typescript": "^3.2.2",
    "webpack": "4.28.4",
    "webpack-bundle-analyzer": "^3.0.3",
    "webpack-cli": "^3.1.2",
    "webpack-dev-server": "^3.1.10",
    "webpack-shell-plugin": "^0.5.0",
    "workbox-webpack-plugin": "^3.6.3"
  },
  "dependencies": {
    "@microsoft/fast-colors": "^5.0.8",
    "@microsoft/fast-components-react-base": "^4.25.10",
    "@microsoft/fast-components-react-msft": "^4.30.10",
    "@microsoft/fast-components-styles-msft": "^4.28.9",
    "@microsoft/fast-jss-manager-react": "^4.7.2",
    "@microsoft/fast-tooling-react": "^1.32.4",
    "@microsoft/fast-web-utilities": "^4.4.5",
    "react-dnd-html5-backend": "^7.4.4",
    "react-sortable-hoc": "^1.9.1"
  }
}<|MERGE_RESOLUTION|>--- conflicted
+++ resolved
@@ -38,14 +38,7 @@
     "coverageReporters": [
       "json",
       [
-<<<<<<< HEAD
         "lcov", {"projectRoot": "../../"}
-=======
-        "lcov",
-        {
-          "projectRoot": "../../../"
-        }
->>>>>>> e3bab735
       ]
     ],
     "coverageThreshold": {
