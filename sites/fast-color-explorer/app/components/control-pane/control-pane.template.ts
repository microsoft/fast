import { Checkbox, RadioGroup } from "@microsoft/fast-components";
<<<<<<< HEAD
import { child, html, repeat } from "@microsoft/fast-element";
=======
import { html, repeat } from "@microsoft/fast-element";
>>>>>>> a6b2a570
import { ColorPicker } from "@microsoft/fast-tooling/dist/dts/web-components/color-picker/color-picker";
import { ComponentTypes } from "../../app";
import { ControlPane } from "./control-pane";

function titleCase(str: string): string {
    return str
        .split("")
        .reduce((accumulated: string, value: string, index: number): string => {
            return accumulated.concat(index === 0 ? value.toUpperCase() : value);
        }, "");
}

export const controlPaneTemplate = html<ControlPane>`
    <template>
        <p class="title">Settings</p>
        <fast-radio-group
            name="componentType"
            orientation="vertical"
            @change="${(x, c) => {
                x.updateFormValue("componentType", (c.event.target as RadioGroup).value);
            }}"
        >
            <label slot="label">Component type</label>
            ${repeat(
                x => Object.keys(ComponentTypes),
                child<string>`
                    <fast-radio
                        value="${x => x}"
                        ?checked="${(x, c) => c.parent.componentType === x}"
                    >
                        ${x => titleCase(x)}
                    </fast-radio>
                `
            )}
        </fast-radio-group>
        <div>
            <label>Neutral base color</label>
            <fast-tooling-color-picker
                value="${x => x.neutralColor}"
                @change="${(x, c) => {
                    x.updateFormValue(
                        "neutralColor",
                        (c.event.target as ColorPicker).value
                    );
                }}"
            ></fast-tooling-color-picker>
        </div>
        <fast-checkbox
            checked="${x => x.showOnlyLayerBackgrounds}"
            @change="${(x, c) => {
                x.updateFormValue(
                    "showOnlyLayerBackgrounds",
                    (c.event.target as Checkbox).checked
                );
            }}"
        >
            Show layer backgrounds only
        </fast-checkbox>
        <div>
            <label>Accent base color</label>
            <fast-tooling-color-picker
                value="${x => x.accentColor}"
                @change="${(x, c) => {
                    x.updateFormValue(
                        "accentColor",
                        (c.event.target as ColorPicker).value
                    );
                }}"
            ></fast-tooling-color-picker>
        </div>
    </template>
`;<|MERGE_RESOLUTION|>--- conflicted
+++ resolved
@@ -1,9 +1,5 @@
 import { Checkbox, RadioGroup } from "@microsoft/fast-components";
-<<<<<<< HEAD
-import { child, html, repeat } from "@microsoft/fast-element";
-=======
 import { html, repeat } from "@microsoft/fast-element";
->>>>>>> a6b2a570
 import { ColorPicker } from "@microsoft/fast-tooling/dist/dts/web-components/color-picker/color-picker";
 import { ComponentTypes } from "../../app";
 import { ControlPane } from "./control-pane";
