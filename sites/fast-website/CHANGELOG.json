--- conflicted
+++ resolved
@@ -2,11 +2,7 @@
   "name": "@microsoft/fast-website",
   "entries": [
     {
-<<<<<<< HEAD
-      "date": "Thu, 22 Apr 2021 00:17:07 GMT",
-=======
       "date": "Thu, 22 Apr 2021 07:21:10 GMT",
->>>>>>> fe11a94f
       "tag": "@microsoft/fast-website_v1.3.16",
       "version": "1.3.16",
       "comments": {
