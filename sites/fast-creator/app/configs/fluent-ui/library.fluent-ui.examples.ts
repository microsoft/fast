import { fluentUIComponentSchemas, textSchema } from "@microsoft/site-utilities";
import { uniqueId } from "lodash-es";
import {
<<<<<<< HEAD
=======
    heading2Example,
    imageExample,
    paragraphExample,
} from "../native/library.native.examples";
import { longExampleText, shortExampleText } from "../constants";
import {
>>>>>>> b944974a
    fluentAnchorTag,
    fluentBadgeTag,
    fluentButtonTag,
    fluentCheckboxTag,
    fluentDialogTag,
    fluentDividerTag,
    fluentFlipperTag,
    fluentMenuItemTag,
    fluentMenuTag,
    fluentProgressRingTag,
    fluentProgressTag,
    fluentRadioGroupTag,
    fluentRadioTag,
    fluentSliderLabelTag,
    fluentSliderTag,
    fluentSwitchTag,
    fluentTabPanelTag,
    fluentTabsTag,
    fluentTabTag,
    fluentTextAreaTag,
    fluentTextFieldTag,
} from "./library.fluent-ui.tags";

export const fluentAnchorExample = {
    schemaId: fluentUIComponentSchemas[fluentAnchorTag].id,
    data: {
        href: "#",
    },
    dataLocation: "Slot",
    linkedData: [
        {
            schemaId: textSchema.id,
            data: "Anchor",
            dataLocation: "Slot",
        },
    ],
};
export const fluentButtonExample = {
    schemaId: fluentUIComponentSchemas[fluentButtonTag].id,
    data: {},
    dataLocation: "Slot",
    linkedData: [
        {
            schemaId: textSchema.id,
            data: "Button",
            dataLocation: "Slot",
        },
    ],
};
export const fluentBadgeExample = {
    schemaId: fluentUIComponentSchemas[fluentBadgeTag].id,
    data: {},
    dataLocation: "Slot",
    linkedData: [
        {
            schemaId: textSchema.id,
            data: shortExampleText,
            dataLocation: "Slot",
        },
    ],
};
export const fluentCheckboxExample = {
    schemaId: fluentUIComponentSchemas[fluentCheckboxTag].id,
    data: {},
    dataLocation: "Slot",
    linkedData: [
        {
            schemaId: textSchema.id,
            data: shortExampleText,
            dataLocation: "Slot",
        },
    ],
};
export const fluentDialogExample = {
    schemaId: fluentUIComponentSchemas[fluentDialogTag].id,
    data: {},
    dataLocation: "Slot",
};
export const fluentDividerExample = {
    schemaId: fluentUIComponentSchemas[fluentDividerTag].id,
    data: {},
    dataLocation: "Slot",
};
export const fluentFlipperExample = {
    schemaId: fluentUIComponentSchemas[fluentFlipperTag].id,
    data: {},
    dataLocation: "Slot",
};
export const fluentMenuItemExample = {
    schemaId: fluentUIComponentSchemas[fluentMenuItemTag].id,
    data: {},
    dataLocation: "Slot",
    linkedData: [
        {
            schemaId: textSchema.id,
            data: shortExampleText,
            dataLocation: "Slot",
        },
    ],
};
export const fluentMenuExample = {
    schemaId: fluentUIComponentSchemas[fluentMenuTag].id,
    data: {},
    dataLocation: "Slot",
    linkedData: [fluentMenuItemExample, fluentMenuItemExample, fluentMenuItemExample],
};
export const fluentProgressExample = {
    schemaId: fluentUIComponentSchemas[fluentProgressTag].id,
    data: {},
    dataLocation: "Slot",
};
export const fluentProgressRingExample = {
    schemaId: fluentUIComponentSchemas[fluentProgressRingTag].id,
    data: {},
    dataLocation: "Slot",
};
export const fluentRadioGroupExample = {
    schemaId: fluentUIComponentSchemas[fluentRadioGroupTag].id,
    data: {},
    dataLocation: "Slot",
};
export const fluentRadioExample = {
    schemaId: fluentUIComponentSchemas[fluentRadioTag].id,
    data: {},
    dataLocation: "Slot",
};
export const fluentSliderExample = {
    schemaId: fluentUIComponentSchemas[fluentSliderTag].id,
    data: {},
    dataLocation: "Slot",
};
export const fluentSliderLabelExample = {
    schemaId: fluentUIComponentSchemas[fluentSliderLabelTag].id,
    data: {},
    dataLocation: "Slot",
};
export const fluentSwitchExample = {
    schemaId: fluentUIComponentSchemas[fluentSwitchTag].id,
    data: {},
    dataLocation: "Slot",
};
export const fluentTabExample = {
    schemaId: fluentUIComponentSchemas[fluentTabTag].id,
    data: {
        id: uniqueId("Tab"),
    },
    dataLocation: "Slot",
    linkedData: [
        {
            schemaId: textSchema.id,
            data: shortExampleText,
            dataLocation: "Slot",
        },
    ],
};
export const fluentTabPanelExample = {
    schemaId: fluentUIComponentSchemas[fluentTabPanelTag].id,
    data: {
        id: uniqueId("TabPanel"),
    },
    dataLocation: "Slot",
    linkedData: [
        {
            schemaId: textSchema.id,
            data: longExampleText,
            dataLocation: "Slot",
        },
    ],
};
export const fluentTabsExample = {
    schemaId: fluentUIComponentSchemas[fluentTabsTag].id,
    data: {},
    dataLocation: "Slot",
    linkedData: [
        { ...fluentTabExample, data: { id: uniqueId("Tab") } },
        { ...fluentTabExample, data: { id: uniqueId("Tab") } },
        { ...fluentTabExample, data: { id: uniqueId("Tab") } },
        { ...fluentTabPanelExample, data: { id: uniqueId("Tabpanel") } },
        { ...fluentTabPanelExample, data: { id: uniqueId("Tabpanel") } },
        { ...fluentTabPanelExample, data: { id: uniqueId("Tabpanel") } },
    ],
};
export const fluentTextAreaExample = {
    schemaId: fluentUIComponentSchemas[fluentTextAreaTag].id,
    data: {},
    dataLocation: "Slot",
};
export const fluentTextFieldExample = {
    schemaId: fluentUIComponentSchemas[fluentTextFieldTag].id,
    data: {},
    dataLocation: "Slot",
};<|MERGE_RESOLUTION|>--- conflicted
+++ resolved
@@ -1,15 +1,7 @@
 import { fluentUIComponentSchemas, textSchema } from "@microsoft/site-utilities";
 import { uniqueId } from "lodash-es";
-import {
-<<<<<<< HEAD
-=======
-    heading2Example,
-    imageExample,
-    paragraphExample,
-} from "../native/library.native.examples";
 import { longExampleText, shortExampleText } from "../constants";
 import {
->>>>>>> b944974a
     fluentAnchorTag,
     fluentBadgeTag,
     fluentButtonTag,
