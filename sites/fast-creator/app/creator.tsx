import { memoize } from "lodash-es";
import rafThrottle from "raf-throttle";
import { classNames, Direction } from "@microsoft/fast-web-utilities";
import React from "react";
import {
    CustomMessageIncomingOutgoing,
    fastToolingColorPicker,
    htmlRenderOriginatorId,
    MessageSystemDataTypeAction,
    MessageSystemNavigationTypeAction,
    MessageSystemSchemaDictionaryTypeAction,
    MessageSystemType,
    monacoAdapterId,
    SchemaDictionary,
} from "@microsoft/fast-tooling";
import {
    ControlConfig,
    ControlType,
    defaultDevices,
    Display,
    LinkedDataControl,
    ModularViewer,
    StandardControlPlugin,
    ViewerCustomAction,
} from "@microsoft/fast-tooling-react";
import {
    ControlContext,
    ControlOnChangeConfig,
} from "@microsoft/fast-tooling-react/dist/form/templates/types";
import {
    AccentColorPicker,
    Dimension,
    DirectionSwitch,
    Editor,
    Logo,
    nativeElementExtendedSchemas,
    textSchema,
    ThemeSelector,
} from "@microsoft/site-utilities";
import * as monaco from "monaco-editor/esm/vs/editor/editor.api";
import { DesignSystem } from "@microsoft/fast-foundation";
import {
    baseLayerLuminance,
    fastBadge,
    fastCheckbox,
    fastNumberField,
    fastOption,
    fastSelect,
    fastSlider,
    fastSliderLabel,
    fastTab,
    fastTabPanel,
    fastTabs,
    fastTextField,
    fillColor,
    StandardLuminance,
    SwatchRGB,
} from "@microsoft/fast-components";
import { LinkedDataActionType } from "@microsoft/fast-tooling-react/dist/form/templates/types";
import { XOR } from "@microsoft/fast-tooling/dist/dts/data-utilities/type.utilities";
import {
    CreatorState,
    ExternalInitializingData,
    FormId,
    NavigationId,
    ProjectFile,
} from "./creator.props";
import { elementLibraries, elementLibraryContents } from "./configs";
import { divTag } from "./configs/native/library.native.tags";
import { ProjectFileTransfer } from "./components";
import { previewReady } from "./preview/preview";
import { Footer } from "./site-footer";
import {
    renderDeviceSelect,
    renderDevToolToggle,
    renderFormTabs,
    renderNavigationTabs,
    renderPreviewSwitch,
} from "./web-components";
import { Device } from "./web-components/devices";
import fastDesignTokensSchema from "./configs/fast/library.fast.design-tokens.schema.json";
import {
    creatorOriginatorId,
    CustomMessageSystemActions,
    designTokensLinkedDataId,
    DisplayMode,
    displayModeMessageInteractive,
    displayModeMessagePreview,
    previewOriginatorId,
    rootOriginatorId,
} from "./utilities";
import { fluentUIComponentId } from "./configs/fluent-ui";

DesignSystem.getOrCreate().register(
    fastBadge(),
    fastCheckbox(),
    fastNumberField(),
    fastOption(),
    fastSelect(),
    fastSlider(),
    fastSliderLabel(),
    fastTabs(),
    fastTab(),
    fastTabPanel(),
    fastTextField(),
    fastToolingColorPicker({ prefix: "fast-tooling" })
);
baseLayerLuminance.setValueFor(document.body, StandardLuminance.DarkMode);
fillColor.setValueFor(
    document.body,
    SwatchRGB.create(
        StandardLuminance.DarkMode,
        StandardLuminance.DarkMode,
        StandardLuminance.DarkMode
    )
);

/* eslint-disable-next-line @typescript-eslint/no-var-requires */
const FASTInlineLogo = require("@microsoft/site-utilities/statics/assets/fast-inline-logo.svg");
const schemaDictionaryWithNativeElements: SchemaDictionary = {
    ...nativeElementExtendedSchemas,
    [textSchema.$id]: textSchema,
};
const schemaDictionaryWithDesignTokens: SchemaDictionary = {
    ...schemaDictionaryWithNativeElements,
    [fastDesignTokensSchema.id]: fastDesignTokensSchema,
};

export const previewAccentColor: string = "PREVIEW::ACCENTCOLOR";
export const defaultElementDataId: string = "root";

class Creator extends Editor<{}, CreatorState> {
    public static displayName: string = "Creator";

    public viewerContainerRef: React.RefObject<HTMLDivElement> = React.createRef();
    public editorContainerRef: React.RefObject<HTMLDivElement> = React.createRef();
    private windowResizing: number;
    private devices: Device[];
    private linkedDataControl = new StandardControlPlugin({
        type: ControlType.linkedData,
        context: ControlContext.fill,
        control: (config: ControlConfig): React.ReactNode => {
            return (
                <LinkedDataControl
                    {...config}
                    onChange={this.handleLinkedDataUpdates(config.onChange)}
                />
            );
        },
    });

    private handleDimensionChange: (
        cb: (value: number) => void
    ) => React.ChangeEventHandler<HTMLInputElement> = memoize(
        (cb: (value: number) => void): React.ChangeEventHandler<HTMLInputElement> => {
            return (e: React.ChangeEvent<HTMLInputElement>): void => {
                const value: number = parseInt(e.target.value, 10);

                if (!isNaN(value)) {
                    cb(value);
                }
            };
        }
    );

    constructor(props: {}) {
        super(props);

        this.devices = this.getDevices();

        if ((window as any).Worker) {
            this.fastMessageSystem.add({ onMessage: this.handleMessageSystem });
            this.fastDesignMessageSystem.add({
                onMessage: this.handleDesignSystemMessageSystem,
            });
        }

        window.onresize = rafThrottle(this.handleWindowResize);
        window.addEventListener("message", this.handleWindowMessage);

        this.setupMonacoEditor(monaco);

        this.state = {
            xCoord: 0,
            yCoord: 0,
            viewerWidth: 0,
            viewerHeight: 0,
            deviceId: this.devices[0].id,
            theme: StandardLuminance.LightMode,
            direction: Direction.ltr,
            accentColor: "",
            activeDictionaryId: defaultElementDataId,
            previewReady: false,
            devToolsVisible: true,
            mobileFormVisible: false,
            mobileNavigationVisible: false,
            activeFormId: FormId.component,
            activeNavigationId: NavigationId.navigation,
            addedLibraries: [],
            designSystemDataDictionary: [
                {
                    [designTokensLinkedDataId]: {
                        schemaId: "fastDesignTokens",
                        data: {
                            "accent-base-color": "#DA1A5F",
                            direction: Direction.ltr,
                            theme: StandardLuminance.LightMode,
                        },
                    },
                },
                designTokensLinkedDataId,
            ],
            dataDictionary: [
                {
                    [defaultElementDataId]: {
                        schemaId: divTag,
                        data: {},
                    },
                },
                defaultElementDataId,
            ],
            schemaDictionary: schemaDictionaryWithNativeElements,
            transparentBackground: false,
            lastMappedDataDictionaryToMonacoEditorHTMLValue: "",
            displayMode: DisplayMode.interactive,
        };
    }

    public render(): React.ReactNode {
        const accentColor: string = (this.state.designSystemDataDictionary[0][
            designTokensLinkedDataId
        ].data as any)["accent-base-color"];
        const direction: Direction = (this.state.designSystemDataDictionary[0][
            designTokensLinkedDataId
        ].data as any)["direction"];
        return (
            <div
                className={this.getContainerClassNames()}
                style={{
                    gridTemplateColumns:
                        this.state.displayMode === DisplayMode.interactive
                            ? "260px auto 280px"
                            : "0px auto 0px",
                }}
            >
                <div className={this.paneStartClassNames}>
                    <Logo
                        className={this.logoClassNames}
                        logo={FASTInlineLogo}
                        title={"Creator"}
                        version={"ALPHA"}
                    />
                    <div style={{ height: "calc(100% - 48px)" }}>
                        {renderNavigationTabs(
                            this.state.activeNavigationId,
                            this.fastMessageSystem,
                            this.state.addedLibraries,
                            this.handleAddLibrary,
                            this.handleNavigationVisibility
                        )}
                    </div>
                    <ProjectFileTransfer
                        projectFile={this.state}
                        onUpdateProjectFile={this.handleUpdateProjectFile}
                    />
                </div>
                <div className={this.canvasClassNames}>
                    {this.renderCanvasOverlay()}
                    <div className={this.menuBarClassNames}>
                        <div className={this.mobileMenuBarClassNames}>
                            {this.renderMobileNavigationTrigger()}
                            <Logo logo={FASTInlineLogo} />
                            {this.renderMobileFormTrigger()}
                        </div>
                        <div className={this.canvasMenuBarClassNames}>
                            {renderDeviceSelect(
                                this.state.deviceId,
                                this.handleUpdateDevice,
                                !this.state.previewReady
                            )}
                            <Dimension
                                width={this.state.viewerWidth}
                                height={this.state.viewerHeight}
                                onUpdateWidth={this.onUpdateWidth}
                                onUpdateHeight={this.onUpdateHeight}
                                onUpdateOrientation={this.handleUpdateOrientation}
                                onDimensionChange={this.handleDimensionChange}
                                disabled={!this.state.previewReady}
                            />
                            <div
                                style={{
                                    display: "flex",
                                    marginLeft: "auto",
                                }}
                            >
                                {renderPreviewSwitch(
                                    this.state.displayMode === DisplayMode.preview,
                                    this.handlePreviewModeSwitch,
                                    !this.state.previewReady
                                )}
                                <ThemeSelector
                                    id={"theme-selector"}
                                    theme={this.state.theme}
                                    onUpdateTheme={this.handleUpdateTheme}
                                    disabled={!this.state.previewReady}
                                />
                                <DirectionSwitch
                                    id={"direction-switch"}
                                    direction={direction}
                                    onUpdateDirection={this.handleUpdateDirection}
                                    disabled={!this.state.previewReady}
                                />
                                <AccentColorPicker
                                    id={"accent-color-picker"}
                                    accentBaseColor={
                                        accentColor !== undefined
                                            ? accentColor
                                            : "#DA1A5F"
                                    }
                                    onAccentColorPickerChange={
                                        this.handleAccentColorPickerChange
                                    }
                                    disabled={!this.state.previewReady}
                                />
                            </div>
                        </div>
                    </div>
                    <div
                        className={classNames(
                            this.canvasContentClassNames,
                            [
                                "canvas-content__dev-tools-hidden",
                                !this.state.devToolsVisible,
                            ],
                            [
                                "canvas-content__preview",
                                this.state.displayMode === DisplayMode.preview,
                            ]
                        )}
                    >
                        <div
                            ref={this.viewerContainerRef}
                            className={this.viewerClassNames}
                            style={{
                                padding: `${this.viewerContentAreaPadding}px`,
                            }}
                        >
                            <ModularViewer
                                iframeSrc={"/preview"}
                                messageSystem={this.fastMessageSystem}
                                width={this.state.viewerWidth}
                                height={this.state.viewerHeight}
                                onUpdateHeight={this.onUpdateHeight}
                                onUpdateWidth={this.onUpdateWidth}
                                responsive={true}
                                preview={this.state.displayMode === DisplayMode.preview}
                            />
                        </div>
                        <div
                            className={classNames("dev-tools", [
                                "preview",
                                this.state.displayMode === DisplayMode.preview,
                            ])}
                        >
                            <div
                                ref={this.editorContainerRef}
                                style={{ height: "100%", paddingTop: "24px" }}
                            />
                            {renderDevToolToggle(
                                this.state.devToolsVisible,
                                this.handleDevToolsToggle
                            )}
                        </div>
                    </div>
                </div>
                <div className={this.paneEndClassNames}>
                    {renderFormTabs(
                        this.state.activeFormId,
                        this.fastMessageSystem,
                        this.fastDesignMessageSystem,
                        this.linkedDataControl,
                        this.handleFormVisibility,
                        this.updateDesignSystemDataDictionaryState
                    )}
                </div>
                <Footer />
            </div>
        );
    }

    private handleNavigationVisibility = (navigationId): void => {
        this.setState({
            activeNavigationId: navigationId,
        });
    };

    private handleFormVisibility = (formId): void => {
        this.setState({
            activeFormId: formId,
        });
    };

    private handleAddLibrary = (libraryId: string) => {
        this.fastMessageSystem.postMessage({
            type: MessageSystemType.custom,
            action: ViewerCustomAction.call,
            options: {
                originatorId: rootOriginatorId,
            },
            data: {
                action: CustomMessageSystemActions.libraryAdd,
                id: libraryId,
            },
        } as CustomMessageIncomingOutgoing<any>);
    };

    private handleLibraryAdded = (libraryId: string): void => {
        this.setState(
            {
                addedLibraries: this.state.addedLibraries.concat([libraryId]),
            },
            () => {
                this.fastMessageSystem.postMessage({
                    type: MessageSystemType.schemaDictionary,
                    action: MessageSystemSchemaDictionaryTypeAction.add,
                    schemas: Object.values(
                        elementLibraries[libraryId].componentDictionary
                    ).map(componentDictionaryItem => {
                        return componentDictionaryItem.schema;
                    }),
                });
            }
        );
    };

    private handleLinkedDataUpdates = (
        onChange
    ): ((e: ControlOnChangeConfig) => void) => {
        return (e: ControlOnChangeConfig): void => {
            Object.entries(elementLibraryContents).forEach(
                ([elementLibraryId, schemaIds]: [string, string[]]) => {
                    if (
                        e.linkedDataAction === LinkedDataActionType.add &&
                        schemaIds.includes(e.value[0].schemaId)
                    ) {
                        onChange({
                            ...e,
                            value:
                                [
                                    elementLibraries[elementLibraryId]
                                        .componentDictionary[e.value[0].schemaId].example,
                                ] || e.value,
                        });
                    } else if (
                        e.linkedDataAction === LinkedDataActionType.remove ||
                        e.linkedDataAction === LinkedDataActionType.reorder
                    ) {
                        onChange(e);
                    }
                }
            );
        };
    };

    private handleMessageSystem = (e: MessageEvent): void => {
        const updatedState: Partial<CreatorState> = {};
        if (
            e.data.type === MessageSystemType.custom &&
            e.data.action === ViewerCustomAction.response
        ) {
            if (
                e.data &&
                e.data.options &&
                e.data.options.originatorId === previewOriginatorId
            ) {
                this.handleLibraryAdded(e.data.data.id);
            } else if (e.data.value && e.data.value === previewReady) {
                this.fastMessageSystem.postMessage({
                    type: MessageSystemType.initialize,
                    dataDictionary: this.state.dataDictionary,
                    schemaDictionary: schemaDictionaryWithNativeElements,
                });
                this.fastDesignMessageSystem.postMessage({
                    type: MessageSystemType.initialize,
                    dataDictionary: this.state.designSystemDataDictionary,
                    schemaDictionary: schemaDictionaryWithDesignTokens,
                });
                this.fastMessageSystem.postMessage({
                    type: MessageSystemType.custom,
                    originatorId: designTokensLinkedDataId,
                    data: this.state.designSystemDataDictionary[0][
                        designTokensLinkedDataId
                    ].data,
                } as CustomMessageIncomingOutgoing<any>);
                updatedState.previewReady = true;
                this.updateEditorContent(this.state.dataDictionary);
                this.handleAddLibrary(fluentUIComponentId);
            } else if (e.data.value) {
                this.fastMessageSystem.postMessage({
                    type: MessageSystemType.navigation,
                    action: MessageSystemNavigationTypeAction.update,
                    activeDictionaryId:
                        e.data.value === "" ? this.state.dataDictionary[1] : e.data.value,
                    activeNavigationConfigId: "",
                    options: {
                        originatorId: htmlRenderOriginatorId,
                    },
                });
            } else if (e.data.data) {
                this.fastMessageSystem.postMessage({
                    type: MessageSystemType.data,
                    action: MessageSystemDataTypeAction.update,
                    data: e.data.data,
                    dataLocation: "",
                    options: {
                        originatorId: htmlRenderOriginatorId,
                    },
                });
            }
        }

        if (
            e.data.type === MessageSystemType.data ||
            e.data.type === MessageSystemType.initialize
        ) {
            updatedState.dataDictionary = e.data.dataDictionary;

            if (!e.data.options || e.data.options.originatorId !== monacoAdapterId) {
                this.updateEditorContent(e.data.dataDictionary);
            }
        }

        if (e.data.type === MessageSystemType.schemaDictionary) {
            updatedState.schemaDictionary = e.data.schemaDictionary;
        }

        this.setState(updatedState as CreatorState);
    };

    private handleDesignSystemMessageSystem = (e: MessageEvent): void => {
        if (e.data.type === MessageSystemType.data) {
            this.updateDesignSystemDataDictionaryState(e.data.data);
        }
    };

    private handleWindowMessage = (e: MessageEvent): void => {
        if (e.data) {
            let messageData: XOR<null, ExternalInitializingData>;

<<<<<<< HEAD
            try {
                messageData = JSON.parse(e.data);
=======
                if (messageData.type === "dataDictionary" && messageData.data) {
                    this.fastMessageSystem.postMessage({
                        type: MessageSystemType.initialize,
                        data: messageData.data,
                        schemaDictionary: schemaDictionaryWithNativeElements,
                    });
                }
>>>>>>> c63d2261
            } catch (e) {
                messageData = null;
            }

            if (
                messageData &&
                messageData.type === MessageSystemType.dataDictionary &&
                messageData.data
            ) {
                this.fastMessageSystem.postMessage({
                    type: MessageSystemType.initialize,
                    data: messageData.data,
                    schemaDictionary,
                });
            }
        }
    };

    private handleUpdateProjectFile = (projectFile: ProjectFile): void => {
        this.setState(projectFile, () =>
            this.fastMessageSystem.postMessage({
                type: MessageSystemType.initialize,
                data: projectFile.dataDictionary,
                schemaDictionary: schemaDictionaryWithNativeElements,
            })
        );
    };

    private handleWindowResize = (): void => {
        if (this.editorContainerRef.current) {
            if (this.windowResizing) {
                clearTimeout(this.windowResizing);
            }

            this.windowResizing = window.setTimeout(() => {
                const device: Device | void = this.getDeviceById(this.state.deviceId);
                if (device && device.display === Display.responsive) {
                    this.setState({
                        viewerWidth: 0,
                        viewerHeight: 0,
                    });

                    this.setViewerToFullSize();
                }
                this.updateMonacoEditor();
            });
        }
    };

    public componentDidMount(): void {
        this.setViewerToFullSize();
        this.updateMonacoEditor();
    }

    private updateMonacoEditor = (): void => {
        this.createMonacoEditor(monaco);

        if (this.editorContainerRef.current && this.editor) {
            this.editor.layout();
        }
    };

    private getDevices(): Device[] {
        return defaultDevices.concat({
            id: "desktop",
            displayName: "Desktop (1920x1080)",
            display: Display.fixed,
            width: 1920,
            height: 1080,
        });
    }

    private getDeviceById(id: string): Device | void {
        return this.devices.find((device: Device): boolean => {
            return device.id === id;
        });
    }

    private handleUpdateDevice = (deviceId: string): void => {
        const device: Device | void = this.getDeviceById(deviceId);

        if (device) {
            if (
                device.display === Display.responsive &&
                this.state.deviceId !== Display.responsive
            ) {
                // if we are changing from a fixed device to response then trigger a window resize event
                // to reset the size of the viewer.
                this.setState(
                    {
                        deviceId,
                    },
                    () => {
                        this.handleWindowResize();
                    }
                );
            } else {
                const viewerHeight: number = device.height as number;
                const viewerWidth: number = device.width as number;
                this.setState({
                    deviceId,
                    viewerHeight,
                    viewerWidth,
                });
            }
        }
    };

    private handleUpdateOrientation = (): void => {
        this.setState({
            viewerWidth: this.state.viewerHeight,
            viewerHeight: this.state.viewerWidth,
        });
    };

    private setResponsiveDeviceId(): void {
        const activeDevice: Device | void = this.getDeviceById(this.state.deviceId);
        if (activeDevice && activeDevice.display !== Display.responsive) {
            this.setState({
                deviceId: Display.responsive,
            });
        }
    }

    public onUpdateHeight = (viewerHeight: number): void => {
        this.setResponsiveDeviceId();
        this.handleUpdateHeight(viewerHeight);
    };

    public onUpdateWidth = (viewerWidth: number): void => {
        this.setResponsiveDeviceId();
        this.handleUpdateWidth(viewerWidth);
    };

    private updateDesignSystemDataDictionaryState = (newData: {
        [key: string]: unknown;
    }): void => {
        this.setState(
            {
                designSystemDataDictionary: [
                    {
                        [designTokensLinkedDataId]: {
                            schemaId: this.state.designSystemDataDictionary[0][
                                designTokensLinkedDataId
                            ].schemaId,
                            data: {
                                ...(this.state.designSystemDataDictionary[0][
                                    designTokensLinkedDataId
                                ] as any).data,
                                ...newData,
                            },
                        },
                    },
                    designTokensLinkedDataId,
                ],
            },
            () => {
                this.fastMessageSystem.postMessage({
                    type: MessageSystemType.custom,
                    originatorId: designTokensLinkedDataId,
                    data: this.state.designSystemDataDictionary[0][
                        designTokensLinkedDataId
                    ].data,
                } as CustomMessageIncomingOutgoing<any>);
                this.fastDesignMessageSystem.postMessage({
                    type: MessageSystemType.initialize,
                    dataDictionary: this.state.designSystemDataDictionary,
                    schemaDictionary: schemaDictionaryWithDesignTokens,
                });
            }
        );
    };

    /**
     * Event handler for accent color input changes
     */
    private handleAccentColorPickerChange = (
        e: React.FormEvent<HTMLInputElement>
    ): void => {
        const value: string = e.currentTarget.value;
        this.updateDesignSystemDataDictionaryState({ "accent-base-color": value });
    };

    /**
     * Event handler for theme changes
     */
    public handleUpdateTheme = (): void => {
        const updatedTheme: StandardLuminance =
            this.state.theme === StandardLuminance.DarkMode
                ? StandardLuminance.LightMode
                : StandardLuminance.DarkMode;

        this.setState({
            theme: updatedTheme,
        });

        this.updateDesignSystemDataDictionaryState({
            theme: updatedTheme,
        });
    };

    /**
     * Event handler for direction changes
     */
    public handleUpdateDirection = (): void => {
        const updatedDirection: Direction =
            (this.state.designSystemDataDictionary[0][designTokensLinkedDataId]
                .data as any)["direction"] === Direction.ltr
                ? Direction.rtl
                : Direction.ltr;

        this.updateDesignSystemDataDictionaryState({ direction: updatedDirection });
    };

    /**
     * Handle the visibility of the dev tools
     * which contains the code editor
     */
    private handleDevToolsToggle = (): void => {
        this.setState(
            {
                devToolsVisible: !this.state.devToolsVisible,
            },
            () => {
                const device: Device | void = this.getDeviceById(this.state.deviceId);
                if (device && device.display === Display.responsive) {
                    this.setViewerToFullSize();
                }
                this.updateMonacoEditor();
            }
        );
    };

    /**
     * Handle the preview mode switch change event
     * @param newState - The new state of the switch
     */
    private handlePreviewModeSwitch = (newState: boolean): void => {
        this.setState(
            {
                displayMode: newState ? DisplayMode.preview : DisplayMode.interactive,
            },
            () => {
                // Send message
                this.fastMessageSystem.postMessage({
                    type: MessageSystemType.custom,
                    options: {
                        originatorId: creatorOriginatorId,
                        action: newState
                            ? displayModeMessagePreview
                            : displayModeMessageInteractive,
                    },
                });
                this.handleWindowResize();
            }
        );
    };
}

export default Creator;<|MERGE_RESOLUTION|>--- conflicted
+++ resolved
@@ -547,18 +547,8 @@
         if (e.data) {
             let messageData: XOR<null, ExternalInitializingData>;
 
-<<<<<<< HEAD
             try {
                 messageData = JSON.parse(e.data);
-=======
-                if (messageData.type === "dataDictionary" && messageData.data) {
-                    this.fastMessageSystem.postMessage({
-                        type: MessageSystemType.initialize,
-                        data: messageData.data,
-                        schemaDictionary: schemaDictionaryWithNativeElements,
-                    });
-                }
->>>>>>> c63d2261
             } catch (e) {
                 messageData = null;
             }
@@ -571,7 +561,7 @@
                 this.fastMessageSystem.postMessage({
                     type: MessageSystemType.initialize,
                     data: messageData.data,
-                    schemaDictionary,
+                    schemaDictionary: schemaDictionaryWithNativeElements,
                 });
             }
         }
