--- conflicted
+++ resolved
@@ -2,10 +2,7 @@
 ![github_readme_logo.svg](https://images.zenhubusercontent.com/5a85d50c4b5806bc2bc7186b/408ec7e2-a641-4802-a6de-b3b3ada0445d)
 
 # FAST-DNA
-<<<<<<< HEAD
 
-=======
->>>>>>> cd308e8b
 An unopinionated system of components, development tools, and utilities used à la carte or as a suite to build enterprise-grade websites and applications.
 
 [![Maintainability](https://api.codeclimate.com/v1/badges/8a74621e634a6e9b9561/maintainability)](https://codeclimate.com/github/Microsoft/fast-dna/maintainability)
@@ -19,7 +16,6 @@
 :star: We appreciate your star, it helps!
 
 ## Key features & benefits
-<<<<<<< HEAD
 
 ### Unopinionated
 
@@ -27,19 +23,12 @@
 
 This principle of being unopinionated manifests in several important ways including:
 
-=======
-### Unopinionated
-There are a million and one great ways to build your next website or application. To support the technologies you choose, creating unopinionated code is at the center of every decision we make in FAST-DNA.
-
-This principle of being unopinionated manifests in several important ways including:
->>>>>>> cd308e8b
 * A flat component architecture that lets you compose what you need without struggling with rigid patterns and complex objects.
 * Separating base components and style that supports multiple frameworks without re-writing or duplicating styles. This separation also lets you build your own styles, with your styling technology of choice, without having to re-build or duplicate the base components.
 * Framework agnostic tooling that lets you use our development tools with any view framework.
 * The ability to replace almost any FAST-DNA package with your package of choice. Get started with our animation or layout package and add more as you need them. Alternatively, use our suite of packages to build your next project from the ground up; it's your call.
 
 ### UI development and style guide tools
-<<<<<<< HEAD
 
 When developing components and views, excellent development tooling can make all the difference. FAST-DNA offers development and style guide tools that work with FAST components, components from other frameworks, or your components. 
 
@@ -49,21 +38,11 @@
 
 ### Bring your design system
 
-=======
-When developing components and views, excellent development tooling can make all the difference. FAST-DNA offers development and style guide tools that work with FAST components, components from other frameworks, or your components. 
-
-Try out component properties with an auto-generated props UI, get a live preview of the code based on any property’s configuration, preview localization (RTL/LTR) and themes, and preview component compositing with a transparency grid.
-
-Also, we built FAST development tools from re-usable packages so, if you have special needs, you can build your tools from the same shared libraries.
-
-### Bring your design system
->>>>>>> cd308e8b
 Widely available design systems from companies like Microsoft (Fluent), Google (Material), or Salesforce (Lightning) are useful when it is essential to align with a platform or take advantage of a polished system at low cost, but many companies have their design system of their own, and some may have multiple design systems or variations.
 
 Because FAST-DNA has abstracted base components from their style, you get a head start on your design system by building on top of tried and true base components and style libraries like our offerings for color, animation, and elevation.
 
 ## Packages
-<<<<<<< HEAD
 
 FAST-DNA is a mono repository managed with [Lerna](https://github.com/lerna/lerna). Users choose à la carte which package to use in their project.
 
@@ -73,14 +52,6 @@
 
 ## Contact
 
-=======
-FAST-DNA is a mono repository managed with [Lerna](https://github.com/lerna/lerna). Users choose à la carte which package to use in their project.
-
-## Documentation
-Check out our [developer documentation](https://microsoft.github.io/fast-dna/docs/readme) to get started.
-
-## Contact
->>>>>>> cd308e8b
 * Join the community on [Discord](https://discord.gg/FcSNfg4).
 * Ask for help on [Stack Overflow](https://stackoverflow.com/questions/tagged/fast-dna).
 * Submit reqests and issues on [Github](https://github.com/Microsoft/fast-dna/issues/new/choose).
