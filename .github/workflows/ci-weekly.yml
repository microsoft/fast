name: CI - FAST Validation

on:
  push: 
    branches:
    - master
  pull_request:
    branches:
    - master
  schedule:
    - cron: 0 7 * * 3
  
jobs:
  linux_cross-platform_cross-browser:
    runs-on: [ubuntu-latest]
    
    steps:
    - uses: actions/checkout@v2

    - name: Clean and remove untracked files
      run: git clean -xfd

    - name: Get yarn cache directory path
      id: yarn-cache-dir-path
      run: echo '::set-output name=dir::$(yarn cache dir)'

    - name: Set up node_modules cache
      uses: actions/cache@v1.1.2
      id: yarn-cache
      with:
        path: ${{ steps.yarn-cache-dir-path.outputs.dir }}
        key: ${{ runner.os }}-yarn-${{ hashFiles('**/yarn.lock') }}
        restore-keys: |
          ${{ runner.os }}-yarn-

    - name: Install package dependencies
      run: yarn install --frozen-lockfile --ignore-scripts

    - name: Prepare workspaces
      run: yarn prepare

    - name: Testing Prettier format
      run: yarn format:check

    - name: Testing unit tests
      run: yarn lerna run test --stream

    - name: Test Playwright
      run: |
        cd packages/web-components/fast-components
        yarn test-chromium:pw 
        yarn test-firefox:pw 
        yarn test-webkit:pw

  windows_cross-platform_cross-browser:
    runs-on: [windows-latest]

    steps:
    - name: Set git to use LF
      run: |
        git config --global core.autocrlf false
        git config --global core.eol lf

    - uses: actions/checkout@v2

    - name: Clean and remove untracked files
      run: git clean -xfd

    - name: Display the path
      run: echo $PATH
      shell: bash

    - name: Get yarn cache directory path
      id: yarn-cache-dir-path
      run: echo '::set-output name=dir::$(yarn cache dir)'

    - name: Set up node_modules cache
      uses: actions/cache@v1.1.2
      id: yarn-cache
      with:
        path: ${{ steps.yarn-cache-dir-path.outputs.dir }}
        key: ${{ runner.os }}-yarn-${{ hashFiles('**/yarn.lock') }}
        restore-keys: |
          ${{ runner.os }}-yarn-

    - name: Install package dependencies
      run: yarn install --frozen-lockfile --ignore-scripts

    - name: Prepare workspaces
      run: yarn prepare

    - name: Testing Prettier format
      run: yarn format:check

    - name: Testing unit tests
      run: yarn lerna run test --stream
     
    - name: Test Playwright
      run: |
        cd packages/web-components/fast-components
        yarn test-chromium:pw 
        yarn test-firefox:pw 
        yarn test-webkit:pw

  macos_cross-platform_cross-browser:
    runs-on: [macos-latest]

    steps:
    - uses: actions/checkout@v2
<<<<<<< HEAD

    - name: Clean and remove untracked files
      run: git clean -xfd    
=======
>>>>>>> c3ddda16
        
    - name: Get yarn cache directory path
      id: yarn-cache-dir-path
      run: echo '::set-output name=dir::$(yarn cache dir)'

    - name: Set up node_modules cache
      uses: actions/cache@v1.1.2
      id: yarn-cache
      with:
        path: ${{ steps.yarn-cache-dir-path.outputs.dir }}
        key: ${{ runner.os }}-yarn-${{ hashFiles('**/yarn.lock') }}
        restore-keys: |
          ${{ runner.os }}-yarn-

    - name: Install package dependencies
      run: yarn install --frozen-lockfile --ignore-scripts
    
    - name: Prepare workspaces
      run: yarn prepare

    - name: Testing Prettier format
      run: yarn format:check

    - name: Testing unit tests
      run: yarn lerna run test --stream

    - name: Test Playwright
      run: |
        cd packages/web-components/fast-components
        yarn test-chromium:pw 
        yarn test-firefox:pw 
        yarn test-webkit:pw<|MERGE_RESOLUTION|>--- conflicted
+++ resolved
@@ -2,9 +2,6 @@
 
 on:
   push: 
-    branches:
-    - master
-  pull_request:
     branches:
     - master
   schedule:
@@ -107,12 +104,9 @@
 
     steps:
     - uses: actions/checkout@v2
-<<<<<<< HEAD
 
     - name: Clean and remove untracked files
       run: git clean -xfd    
-=======
->>>>>>> c3ddda16
         
     - name: Get yarn cache directory path
       id: yarn-cache-dir-path
