name: CI - FAST Validation

on:
  push:
    braches:
    - master
    - releases/*
    - features/*
  schedule:
  - cron: 0 7 * * 3
  
jobs:
<<<<<<< HEAD
  build_linux:
    runs-on: [ubuntu-latest]

=======
  build_windows:
    name: Validate on Windows
    runs-on: windows-latest
    env: 
      GITHUB_SERVICE_PAT: ${{sercrets.GH_PAT}}
>>>>>>> 554760e7
    steps:
    - uses: actions/checkout@v2

    - name: Get yarn cache directory path
      id: yarn-cache-dir-path
      run: echo '::set-output name=dir::$(yarn cache dir)'

    - name: Set up node_modules cache
      uses: actions/cache@v1.1.2
      id: yarn-cache
      with:
        path: ${{ steps.yarn-cache-dir-path.outputs.dir }}
        key: ${{ runner.os }}-yarn-${{ hashFiles('**/yarn.lock') }}
        restore-keys: |
          ${{ runner.os }}-yarn-

    - name: Install package dependencies
      run: yarn install --frozen-lockfile --ignore-scripts

    - name: Prepare workspaces
      run: yarn prepare

    - name: Testing Prettier format
      run: yarn format:check

    - name: Testing unit tests
      run: yarn lerna run test --stream

    - name: Collect and upload code coverage to Code Climate
      uses: paambaati/codeclimate-action@v2.6.0

      env:
        CC_TEST_REPORTER_ID: 08a773cb4ea5811add5a45e12873e5cd2634c005568705cc37abfd5217617a32
      with:
        coverageCommand: yarn lerna run coverage
        coverageLocations: |
          ${{github.workspace}}/packages/tooling/fast-tooling/coverage/lcov.info:lcov
          ${{github.workspace}}/packages/tooling/fast-tooling-react/coverage/lcov.info:lcov
          ${{github.workspace}}/packages/tooling/fast-tooling-wasm/coverage/lcov.info:lcov
          ${{github.workspace}}/packages/tooling/fast-figma-plugin-msft/coverage/lcov.info:lcov
          ${{github.workspace}}/packages/utilities/fast-animation/coverage/lcov.info:lcov
          ${{github.workspace}}/packages/utilities/fast-colors/coverage/lcov.info:lcov
          ${{github.workspace}}/packages/utilities/fast-web-utilities/coverage/lcov.info:lcov
          ${{github.workspace}}/packages/utilities/fast-eslint-rules/coverage/lcov.info:lcov
          ${{github.workspace}}/sites/fast-component-explorer/coverage/lcov.info:lcov
        debug: false

  build-windows:
    runs-on: [windows-latest]

    steps:
    - name: Set git to use LF
      run: |
        git config --global core.autocrlf false
        git config --global core.eol lf

    - uses: actions/checkout@v2

    - name: Display the path
      run: echo $PATH
      shell: bash

    - name: Get yarn cache directory path
      id: yarn-cache-dir-path
      run: echo '::set-output name=dir::$(yarn cache dir)'

    - name: Set up node_modules cache
      uses: actions/cache@v1.1.2
      id: yarn-cache
      with:
        path: ${{ steps.yarn-cache-dir-path.outputs.dir }}
        key: ${{ runner.os }}-yarn-${{ hashFiles('**/yarn.lock') }}
        restore-keys: |
          ${{ runner.os }}-yarn-

    - name: Install package dependencies
      run: yarn install --frozen-lockfile --ignore-scripts

    - name: Prepare workspaces
      run: yarn prepare

    - name: Testing Prettier format
      run: yarn format:check

    - name: Testing unit tests
      run: yarn lerna run test --stream

    - name: Collect and upload code coverage to Code Climate
      uses: paambaati/codeclimate-action@v2.6.0

      env:
        CC_TEST_REPORTER_ID: 08a773cb4ea5811add5a45e12873e5cd2634c005568705cc37abfd5217617a32
      with:
        coverageCommand: yarn lerna run coverage
        coverageLocations: |
          ${{github.workspace}}/packages/tooling/fast-tooling/coverage/lcov.info:lcov
          ${{github.workspace}}/packages/tooling/fast-tooling-react/coverage/lcov.info:lcov
          ${{github.workspace}}/packages/tooling/fast-tooling-wasm/coverage/lcov.info:lcov
          ${{github.workspace}}/packages/tooling/fast-figma-plugin-msft/coverage/lcov.info:lcov
          ${{github.workspace}}/packages/utilities/fast-animation/coverage/lcov.info:lcov
          ${{github.workspace}}/packages/utilities/fast-colors/coverage/lcov.info:lcov
          ${{github.workspace}}/packages/utilities/fast-web-utilities/coverage/lcov.info:lcov
          ${{github.workspace}}/packages/utilities/fast-eslint-rules/coverage/lcov.info:lcov
          ${{github.workspace}}/sites/fast-component-explorer/coverage/lcov.info:lcov
        debug: false

  build-macos:
    runs-on: [macos-latest]

    steps:
    - uses: actions/checkout@v2

    - name: Get yarn cache directory path
      id: yarn-cache-dir-path
      run: echo '::set-output name=dir::$(yarn cache dir)'

    - name: Set up node_modules cache
      uses: actions/cache@v1.1.2
      id: yarn-cache
      with:
        path: ${{ steps.yarn-cache-dir-path.outputs.dir }}
        key: ${{ runner.os }}-yarn-${{ hashFiles('**/yarn.lock') }}
        restore-keys: |
          ${{ runner.os }}-yarn-

    - name: Install package dependencies
      run: yarn install --frozen-lockfile --ignore-scripts

    - name: Prepare workspaces
      run: yarn prepare

    - name: Testing Prettier format
      run: yarn format:check

    - name: Testing unit tests
      run: yarn lerna run test --stream

    - name: Collect and upload code coverage to Code Climate
      uses: paambaati/codeclimate-action@v2.6.0

      env:
        CC_TEST_REPORTER_ID: 08a773cb4ea5811add5a45e12873e5cd2634c005568705cc37abfd5217617a32
      with:
        coverageCommand: yarn lerna run coverage
        coverageLocations: |
          ${{github.workspace}}/packages/tooling/fast-tooling/coverage/lcov.info:lcov
          ${{github.workspace}}/packages/tooling/fast-tooling-react/coverage/lcov.info:lcov
          ${{github.workspace}}/packages/tooling/fast-tooling-wasm/coverage/lcov.info:lcov
          ${{github.workspace}}/packages/tooling/fast-figma-plugin-msft/coverage/lcov.info:lcov
          ${{github.workspace}}/packages/utilities/fast-animation/coverage/lcov.info:lcov
          ${{github.workspace}}/packages/utilities/fast-colors/coverage/lcov.info:lcov
          ${{github.workspace}}/packages/utilities/fast-web-utilities/coverage/lcov.info:lcov
          ${{github.workspace}}/packages/utilities/fast-eslint-rules/coverage/lcov.info:lcov
          ${{github.workspace}}/sites/fast-component-explorer/coverage/lcov.info:lcov
        debug: false<|MERGE_RESOLUTION|>--- conflicted
+++ resolved
@@ -10,17 +10,9 @@
   - cron: 0 7 * * 3
   
 jobs:
-<<<<<<< HEAD
   build_linux:
     runs-on: [ubuntu-latest]
-
-=======
-  build_windows:
-    name: Validate on Windows
-    runs-on: windows-latest
-    env: 
-      GITHUB_SERVICE_PAT: ${{sercrets.GH_PAT}}
->>>>>>> 554760e7
+    
     steps:
     - uses: actions/checkout@v2
 
