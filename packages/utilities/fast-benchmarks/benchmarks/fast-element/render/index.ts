--- conflicted
+++ resolved
@@ -38,13 +38,7 @@
         ${repeat(
             x => x.items,
             html<RandomItem>`
-<<<<<<< HEAD
-                <x-item
-                    :value="${oneTime((x: { label: string }) => x.label)}"
-                ></x-item>
-=======
                 <x-item :value="${oneTime((x: { label: string }) => x.label)}"></x-item>
->>>>>>> b3363d93
             `
         )}
     </div>
