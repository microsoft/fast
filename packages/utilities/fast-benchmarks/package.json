{
<<<<<<< HEAD
    "name": "@microsoft/fast-benchmarks",
    "version": "1.0.0",
    "description": "FAST Benchmarking utility for FAST Libraries.",
    "type": "module",
    "private": true,
    "author": {
        "name": "Microsoft",
        "url": "https://discord.gg/FcSNfg4"
    },
    "license": "MIT",
    "scripts": {
        "benchmark": "node scripts/index.js",
        "benchmark:fast-element:render": "yarn run benchmark --library=fast-element --benchmark=render --versions local master --operations=update10th",
        "benchmark:fast-element:observable": "yarn run benchmark --library=fast-element --benchmark=observable --versions local master --localBenchFile=index2 --operations=runFile1k",
        "benchmark:fast-element:repeat": "yarn run benchmark --library=fast-element --benchmark=repeat --versions local master --templates basic basicNoRecycle --method=reverse --operations=clickTrigger10x",
        "benchmark:methods:append": "tach --config ./benchmarks/methods/append/tachometer.json",
        "help": "node ./scripts/index.js --help"
    },
    "dependencies": {
        "@microsoft/fast-element": "2.0.0-beta.4",
        "tachometer": "^0.7.0"
    },
    "devDependencies": {
        "chalk": "^5.0.1",
        "chromedriver": "^103.0.0",
        "commander": "^9.2.0",
        "cross-spawn": "^7.0.3",
        "typescript": "^4.6.2"
    }
=======
  "name": "@microsoft/fast-benchmarks",
  "version": "1.0.0",
  "description": "FAST Benchmarking utility for FAST Libraries.",
  "type": "module",
  "private": true,
  "author": {
    "name": "Microsoft",
    "url": "https://discord.gg/FcSNfg4"
  },
  "license": "MIT",
  "scripts": {
    "benchmark": "node scripts/index.js",
    "benchmark:fast-element:render": "yarn run benchmark --library=fast-element --benchmark=render --versions=master --operations=update10th",
    "benchmark:fast-element:observable": "yarn run benchmark --library=fast-element --benchmark=observable --versions local master --localBenchFile=index2 --operations=runFile1k",
    "benchmark:fast-element:repeat": "yarn run benchmark --library=fast-element --benchmark=repeat --versions local master --templates basic basicNoRecycle --method=reverse --operations=clickTrigger10x",
    "benchmark:methods:append": "tach --config ./benchmarks/methods/append/tachometer.json",
    "help": "node ./scripts/index.js --help"
  },
  "dependencies": {
    "@microsoft/fast-element": "2.0.0-beta.5",
    "tachometer": "^0.7.0"
  },
  "devDependencies": {
    "chalk": "^5.0.1",
    "chromedriver": "^103.0.0",
    "commander": "^9.2.0",
    "cross-spawn": "^7.0.3",
    "typescript": "^4.6.2"
  }
>>>>>>> df39504f
}<|MERGE_RESOLUTION|>--- conflicted
+++ resolved
@@ -1,35 +1,4 @@
 {
-<<<<<<< HEAD
-    "name": "@microsoft/fast-benchmarks",
-    "version": "1.0.0",
-    "description": "FAST Benchmarking utility for FAST Libraries.",
-    "type": "module",
-    "private": true,
-    "author": {
-        "name": "Microsoft",
-        "url": "https://discord.gg/FcSNfg4"
-    },
-    "license": "MIT",
-    "scripts": {
-        "benchmark": "node scripts/index.js",
-        "benchmark:fast-element:render": "yarn run benchmark --library=fast-element --benchmark=render --versions local master --operations=update10th",
-        "benchmark:fast-element:observable": "yarn run benchmark --library=fast-element --benchmark=observable --versions local master --localBenchFile=index2 --operations=runFile1k",
-        "benchmark:fast-element:repeat": "yarn run benchmark --library=fast-element --benchmark=repeat --versions local master --templates basic basicNoRecycle --method=reverse --operations=clickTrigger10x",
-        "benchmark:methods:append": "tach --config ./benchmarks/methods/append/tachometer.json",
-        "help": "node ./scripts/index.js --help"
-    },
-    "dependencies": {
-        "@microsoft/fast-element": "2.0.0-beta.4",
-        "tachometer": "^0.7.0"
-    },
-    "devDependencies": {
-        "chalk": "^5.0.1",
-        "chromedriver": "^103.0.0",
-        "commander": "^9.2.0",
-        "cross-spawn": "^7.0.3",
-        "typescript": "^4.6.2"
-    }
-=======
   "name": "@microsoft/fast-benchmarks",
   "version": "1.0.0",
   "description": "FAST Benchmarking utility for FAST Libraries.",
@@ -42,7 +11,7 @@
   "license": "MIT",
   "scripts": {
     "benchmark": "node scripts/index.js",
-    "benchmark:fast-element:render": "yarn run benchmark --library=fast-element --benchmark=render --versions=master --operations=update10th",
+    "benchmark:fast-element:render": "yarn run benchmark --library=fast-element --benchmark=render --versions local master --operations=update10th",
     "benchmark:fast-element:observable": "yarn run benchmark --library=fast-element --benchmark=observable --versions local master --localBenchFile=index2 --operations=runFile1k",
     "benchmark:fast-element:repeat": "yarn run benchmark --library=fast-element --benchmark=repeat --versions local master --templates basic basicNoRecycle --method=reverse --operations=clickTrigger10x",
     "benchmark:methods:append": "tach --config ./benchmarks/methods/append/tachometer.json",
@@ -59,5 +28,4 @@
     "cross-spawn": "^7.0.3",
     "typescript": "^4.6.2"
   }
->>>>>>> df39504f
 }