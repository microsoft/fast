--- conflicted
+++ resolved
@@ -1,9 +1,5 @@
 import React from "react";
-<<<<<<< HEAD
-import SiteTitleBrand from "./title-brand";
-=======
 import SiteTitle from "./title";
->>>>>>> 33d46b5b
 import manageJss, {
     ComponentStyles,
     DesignSystemProvider,
