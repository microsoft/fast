import {
    attr,
    elements,
    FAST,
    FASTElement,
    FASTElementDefinition,
    fastElementRegistry,
    HydratableElementController,
    ViewTemplate,
} from "@microsoft/fast-element";
import "@microsoft/fast-element/install-hydratable-view-templates.js";
import { Message } from "../interfaces.js";
import {
    AttributeDirective,
    bindingResolver,
    ChainedExpression,
    DataBindingBehaviorConfig,
    getExpressionChain,
    getNextBehavior,
    getRootPropertyName,
    resolveWhen,
    TemplateDirectiveBehaviorConfig,
    transformInnerHTML,
} from "./utilities.js";
import { ObserverMap } from "./observer-map.js";
import { Schema } from "./schema.js";

interface ResolvedStringsAndValues {
    strings: Array<string>;
    values: Array<any>;
}

export type ObserverMapOption = "all";

export interface ElementOptions {
    observerMap?: ObserverMapOption | undefined;
}

/**
 * A dictionary of element options the TemplateElement will use to update the registered element
 */
export interface ElementOptionsDictionary<ElementOptionsType = ElementOptions> {
    [key: string]: ElementOptionsType;
}

/**
 * The <f-template> custom element that will provide view logic to the element
 */
class TemplateElement extends FASTElement {
    /**
     * The name of the custom element this template will be applied to
     */
    @attr
    public name?: string;

    /**
     * A dictionary of custom element options
     */
    public static elementOptions: ElementOptionsDictionary = {};

    private partials: { [key: string]: ViewTemplate } = {};

    /**
     * ObserverMap instance for caching binding paths
     */
    private observerMap?: ObserverMap;

<<<<<<< HEAD
    private static defaultElementOptions: ElementOptions = {};
=======
    private schema?: Schema;

    private static defaultElementOptions: ElementOptions = {
        shadowOptions: {
            mode: "open",
        },
    };
>>>>>>> 7e1e48f2

    public static options(elementOptions: ElementOptionsDictionary = {}) {
        const result: ElementOptionsDictionary = {};

        for (const key in elementOptions) {
            const value = elementOptions[key];
            result[key] = {
                observerMap: value.observerMap,
            };
        }

        TemplateElement.elementOptions = result;

        HydratableElementController.install();

        return this;
    }

    constructor() {
        super();

        // Ensure elementOptions is initialized if it's empty
        if (
            !TemplateElement.elementOptions ||
            Object.keys(TemplateElement.elementOptions).length === 0
        ) {
            TemplateElement.options();
        }
    }

    /**
     * Set options for a custom element
     * @param name - The name of the custom element to set options for.
     */
    private static setOptions(name: string): void {
        if (!TemplateElement.elementOptions[name]) {
            TemplateElement.elementOptions[name] = TemplateElement.defaultElementOptions;
        }
    }

    connectedCallback(): void {
        super.connectedCallback();

        if (typeof this.name === "string") {
            this.schema = new Schema(this.name);

            FASTElementDefinition.registerAsync(this.name).then(async value => {
                if (!TemplateElement.elementOptions?.[this.name as string]) {
                    TemplateElement.setOptions(this.name as string);
                }

                if (
                    TemplateElement.elementOptions[this.name as string]?.observerMap ===
                    "all"
                ) {
                    this.observerMap = new ObserverMap(
                        value.prototype,
                        this.schema as Schema
                    );
                }

                const registeredFastElement: FASTElementDefinition | undefined =
                    fastElementRegistry.getByType(value);
                const template = this.getElementsByTagName("template").item(0);

                if (template) {
                    const innerHTML = await transformInnerHTML(this.innerHTML);

                    // Cache paths during template processing (pass undefined if observerMap is not available)
                    const { strings, values } = await this.resolveStringsAndValues(
                        null,
                        innerHTML,
                        false,
                        null,
                        0,
                        this.schema as Schema,
                        this.observerMap
                    );

                    // Define the root properties cached in the observer map as observable (only if observerMap exists)
                    this.observerMap?.defineProperties();

                    if (registeredFastElement) {
                        // all new elements will get the updated template
                        registeredFastElement.template = this.resolveTemplateOrBehavior(
                            strings,
                            values
                        );
                    }
                } else {
                    throw FAST.error(Message.noTemplateProvided, { name: this.name });
                }
            });
        }
    }

    /**
     * Resolve strings and values from an innerHTML string
     * @param innerHTML - The innerHTML.
     * @param self - Indicates that this should refer to itself instead of a property when creating bindings.
     * @param observerMap - ObserverMap instance for caching binding paths (optional).
     */
    private async resolveStringsAndValues(
        rootPropertyName: string | null,
        innerHTML: string,
        self: boolean = false,
        parentContext: string | null,
        level: number,
        schema: Schema,
        observerMap?: ObserverMap
    ): Promise<ResolvedStringsAndValues> {
        const strings: any[] = [];
        const values: any[] = []; // these can be bindings, directives, etc.
        await this.resolveInnerHTML(
            rootPropertyName,
            innerHTML,
            strings,
            values,
            self,
            parentContext,
            level,
            schema,
            observerMap
        );

        (strings as any).raw = strings.map(value => String.raw({ raw: value }));

        return {
            strings,
            values,
        };
    }

    /**
     * Resolve a template or behavior
     * @param strings - The strings array.
     * @param values - The interpreted values.
     */
    private resolveTemplateOrBehavior(
        strings: Array<string>,
        values: Array<any>
    ): ViewTemplate<any, any> {
        return ViewTemplate.create(strings, values);
    }

    /**
     * Resolve a template directive
     * @param behaviorConfig - The directive behavior configuration object.
     * @param externalValues - The interpreted values from the parent.
     * @param innerHTML - The innerHTML.
     * @param self - Indicates that this should refer to itself instead of a property when creating bindings.
     * @param observerMap - ObserverMap instance for caching binding paths (optional).
     */
    private async resolveTemplateDirective(
        rootPropertyName: string | null,
        behaviorConfig: TemplateDirectiveBehaviorConfig,
        externalValues: Array<any>,
        innerHTML: string,
        self: boolean = false,
        parentContext: string | null,
        level: number,
        schema: Schema,
        observerMap?: ObserverMap
    ): Promise<void> {
        switch (behaviorConfig.name) {
            case "when": {
                const { when } = await import("@microsoft/fast-element");

                const expressionChain = getExpressionChain(behaviorConfig.value);

                const whenLogic = resolveWhen(
                    rootPropertyName,
                    expressionChain as ChainedExpression,
                    parentContext,
                    level,
                    schema
                );

                const { strings, values } = await this.resolveStringsAndValues(
                    rootPropertyName,
                    innerHTML.slice(
                        behaviorConfig.openingTagEndIndex,
                        behaviorConfig.closingTagStartIndex
                    ),
                    self,
                    parentContext,
                    level,
                    schema,
                    observerMap
                );

                externalValues.push(
                    when(whenLogic, this.resolveTemplateOrBehavior(strings, values))
                );

                break;
            }
            case "repeat": {
                const valueAttr = behaviorConfig.value.split(" "); // syntax {{x in y}}
                const updatedLevel = level + 1;

                const { repeat } = await import("@microsoft/fast-element");

                rootPropertyName = getRootPropertyName(
                    rootPropertyName,
                    valueAttr[2],
                    parentContext,
                    behaviorConfig.name
                );
                const binding = bindingResolver(
                    rootPropertyName,
                    valueAttr[2],
                    parentContext,
                    behaviorConfig.name,
                    schema,
                    valueAttr[0],
                    level
                );

                const { strings, values } = await this.resolveStringsAndValues(
                    rootPropertyName,
                    innerHTML.slice(
                        behaviorConfig.openingTagEndIndex,
                        behaviorConfig.closingTagStartIndex
                    ),
                    true,
                    valueAttr[0],
                    updatedLevel,
                    schema,
                    observerMap
                );

                externalValues.push(
                    repeat(
                        (x, c) => binding(x, c),
                        this.resolveTemplateOrBehavior(strings, values)
                    )
                );

                break;
            }
        }
    }

    /**
     * Resolve a template directive
     * @param name - The name of the directive.
     * @param propName - The property name to pass to the directive.
     * @param externalValues - The interpreted values from the parent.
     */
    private async resolveAttributeDirective(
        name: AttributeDirective,
        propName: string,
        externalValues: Array<any>
    ) {
        switch (name) {
            case "children": {
                const { children } = await import("@microsoft/fast-element");

                externalValues.push(children(propName));

                break;
            }
            case "slotted": {
                const { slotted } = await import("@microsoft/fast-element");

                const parts = propName.trim().split(" filter ");
                const slottedOption = {
                    property: parts[0],
                };

                if (parts[1]) {
                    if (parts[1].startsWith("elements(")) {
                        let params = parts[1].replace("elements(", "");
                        params = params.substring(0, params.lastIndexOf(")"));
                        Object.assign(slottedOption, {
                            filter: elements(params || undefined),
                        });
                    }
                }

                externalValues.push(slotted(slottedOption));

                break;
            }
            case "ref": {
                const { ref } = await import("@microsoft/fast-element");

                externalValues.push(ref(propName));

                break;
            }
        }
    }

    /**
     * Resolver of a data binding
     * @param innerHTML - The innerHTML.
     * @param strings - The strings array.
     * @param values - The interpreted values.
     * @param self - Indicates that this should refer to itself instead of a property when creating bindings.
     * @param behaviorConfig - The binding behavior configuration object.
     * @param observerMap - ObserverMap instance for caching binding paths (optional).
     */
    private async resolveDataBinding(
        rootPropertyName: string | null,
        innerHTML: string,
        strings: Array<string>,
        values: Array<any>,
        self: boolean = false,
        behaviorConfig: DataBindingBehaviorConfig,
        parentContext: string | null,
        level: number,
        schema: Schema,
        observerMap?: ObserverMap
    ): Promise<void> {
        switch (behaviorConfig.subtype) {
            case "content": {
                strings.push(innerHTML.slice(0, behaviorConfig.openingStartIndex));
                const type = "access";
                const propName = innerHTML.slice(
                    behaviorConfig.openingEndIndex,
                    behaviorConfig.closingStartIndex
                );
                rootPropertyName = getRootPropertyName(
                    rootPropertyName,
                    propName,
                    parentContext,
                    type
                );
                const binding = bindingResolver(
                    rootPropertyName,
                    propName,
                    parentContext,
                    type,
                    schema,
                    parentContext,
                    level
                );
                const contentBinding = (x: any, c: any) => binding(x, c);
                values.push(contentBinding);
                await this.resolveInnerHTML(
                    rootPropertyName,
                    innerHTML.slice(behaviorConfig.closingEndIndex, innerHTML.length),
                    strings,
                    values,
                    self,
                    parentContext,
                    level,
                    schema,
                    observerMap
                );

                break;
            }
            case "attribute": {
                strings.push(innerHTML.slice(0, behaviorConfig.openingStartIndex));
                if (behaviorConfig.aspect === "@") {
                    const bindingHTML = innerHTML.slice(
                        behaviorConfig.openingEndIndex,
                        behaviorConfig.closingStartIndex
                    );
                    const openingParenthesis = bindingHTML.indexOf("(");
                    const closingParenthesis = bindingHTML.indexOf(")");
                    const propName = innerHTML.slice(
                        behaviorConfig.openingEndIndex,
                        behaviorConfig.closingStartIndex -
                            (closingParenthesis - openingParenthesis) -
                            1
                    );
                    const type = "event";
                    rootPropertyName = getRootPropertyName(
                        rootPropertyName,
                        propName,
                        parentContext,
                        type
                    );
                    const arg = bindingHTML.slice(
                        openingParenthesis + 1,
                        closingParenthesis
                    );
                    const binding = bindingResolver(
                        rootPropertyName,
                        propName,
                        parentContext,
                        type,
                        schema,
                        parentContext,
                        level
                    );
                    const attributeBinding = (x: any, c: any) =>
                        binding(x, c).bind(x)(
                            ...(arg === "e" ? [c.event] : []),
                            ...(arg !== "e" && arg !== ""
                                ? [
                                      bindingResolver(
                                          rootPropertyName,
                                          arg,
                                          parentContext,
                                          type,
                                          schema,
                                          parentContext,
                                          level
                                      )(x, c),
                                  ]
                                : [])
                        );
                    values.push(attributeBinding);
                } else {
                    const propName = innerHTML.slice(
                        behaviorConfig.openingEndIndex,
                        behaviorConfig.closingStartIndex
                    );
                    const type = "access";

                    rootPropertyName = getRootPropertyName(
                        rootPropertyName,
                        propName,
                        parentContext,
                        type
                    );

                    const binding = bindingResolver(
                        rootPropertyName,
                        propName,
                        parentContext,
                        type,
                        schema,
                        parentContext,
                        level
                    );
                    const attributeBinding = (x: any, c: any) => binding(x, c);
                    values.push(attributeBinding);
                }

                await this.resolveInnerHTML(
                    rootPropertyName,
                    innerHTML.slice(behaviorConfig.closingEndIndex, innerHTML.length),
                    strings,
                    values,
                    self,
                    parentContext,
                    level,
                    schema,
                    observerMap
                );

                break;
            }
            case "attributeDirective": {
                strings.push(
                    innerHTML.slice(
                        0,
                        behaviorConfig.openingStartIndex - behaviorConfig.name.length - 4
                    )
                );
                const propName = innerHTML.slice(
                    behaviorConfig.openingEndIndex,
                    behaviorConfig.closingStartIndex
                );
                await this.resolveAttributeDirective(
                    behaviorConfig.name,
                    propName,
                    values
                );
                await this.resolveInnerHTML(
                    rootPropertyName,
                    innerHTML.slice(behaviorConfig.closingEndIndex + 1, innerHTML.length),
                    strings,
                    values,
                    self,
                    parentContext,
                    level,
                    schema,
                    observerMap
                );

                break;
            }
        }
    }

    /**
     * Resolver of the innerHTML string
     * @param innerHTML - The innerHTML.
     * @param strings - The strings array.
     * @param values - The interpreted values.
     * @param self - Indicates that this should refer to itself instead of a property when creating bindings.
     * @param observerMap - ObserverMap instance for caching binding paths (optional).
     */
    private async resolveInnerHTML(
        rootPropertyName: string | null,
        innerHTML: string,
        strings: Array<string>,
        values: Array<any>,
        self: boolean = false,
        parentContext: string | null,
        level: number,
        schema: Schema,
        observerMap?: ObserverMap
    ): Promise<void> {
        const behaviorConfig = getNextBehavior(innerHTML);

        if (behaviorConfig === null) {
            strings.push(innerHTML);
        } else {
            switch (behaviorConfig.type) {
                case "dataBinding": {
                    await this.resolveDataBinding(
                        rootPropertyName,
                        innerHTML,
                        strings,
                        values,
                        self,
                        behaviorConfig,
                        parentContext,
                        level,
                        schema,
                        observerMap
                    );

                    break;
                }
                case "templateDirective": {
                    strings.push(innerHTML.slice(0, behaviorConfig.openingTagStartIndex));
                    await this.resolveTemplateDirective(
                        rootPropertyName,
                        behaviorConfig,
                        values,
                        innerHTML,
                        self,
                        parentContext,
                        level,
                        schema,
                        observerMap
                    );

                    await this.resolveInnerHTML(
                        rootPropertyName,
                        innerHTML.slice(
                            behaviorConfig.closingTagEndIndex,
                            innerHTML.length
                        ),
                        strings,
                        values,
                        self,
                        parentContext,
                        level,
                        schema,
                        observerMap
                    );

                    break;
                }
            }
        }
    }
}

export { TemplateElement };<|MERGE_RESOLUTION|>--- conflicted
+++ resolved
@@ -65,17 +65,15 @@
      */
     private observerMap?: ObserverMap;
 
-<<<<<<< HEAD
+    /**
+     * Default element options
+     */
     private static defaultElementOptions: ElementOptions = {};
-=======
+
+    /**
+     * Metadata containing JSON schema for properties on a custom eleemnt
+     */
     private schema?: Schema;
-
-    private static defaultElementOptions: ElementOptions = {
-        shadowOptions: {
-            mode: "open",
-        },
-    };
->>>>>>> 7e1e48f2
 
     public static options(elementOptions: ElementOptionsDictionary = {}) {
         const result: ElementOptionsDictionary = {};
