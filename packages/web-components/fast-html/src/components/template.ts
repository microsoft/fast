--- conflicted
+++ resolved
@@ -1,11 +1,6 @@
 import {
     attr,
-<<<<<<< HEAD
     elements,
-    DOMAspect,
-    DOMSink,
-=======
->>>>>>> f9071988
     FAST,
     FASTElement,
     FASTElementDefinition,
