# Change Log - @microsoft/fast-components

<<<<<<< HEAD
This log was last generated on Thu, 22 Apr 2021 00:17:07 GMT and should not be manually modified.
=======
This log was last generated on Thu, 22 Apr 2021 07:21:10 GMT and should not be manually modified.
>>>>>>> fe11a94f

<!-- Start content -->

## 1.20.3

<<<<<<< HEAD
Thu, 22 Apr 2021 00:17:07 GMT
=======
Thu, 22 Apr 2021 07:21:10 GMT
>>>>>>> fe11a94f

### Patches

- add pointer-events none to button styles to prevent focus rect outline (chhol@microsoft.com)
- add function to check for separator, add example and update style for not href item (khamu@microsoft.com)

## 1.20.1

Fri, 16 Apr 2021 01:19:08 GMT

### Patches

- fix anchored region positioning bugs (scomea@microsoft.com)

## [1.19.1](https://github.com/Microsoft/fast/compare/@microsoft/fast-components@1.19.0...@microsoft/fast-components@1.19.1) (2021-03-18)

**Note:** Version bump only for package @microsoft/fast-components





# [1.19.0](https://github.com/Microsoft/fast/compare/@microsoft/fast-components@1.18.1...@microsoft/fast-components@1.19.0) (2021-03-16)


### Bug Fixes

* add createMenuItem(<prefix>) to menu item template ([#4431](https://github.com/Microsoft/fast/issues/4431)) ([c86b63b](https://github.com/Microsoft/fast/commit/c86b63bd5323880f0dd859cbd2bf8a20ca1ccba0)), closes [#4414](https://github.com/Microsoft/fast/issues/4414) [#4412](https://github.com/Microsoft/fast/issues/4412)
* add forced-colors to backgroundStyles and update high contrast colors on button components ([#4423](https://github.com/Microsoft/fast/issues/4423)) ([4c0a338](https://github.com/Microsoft/fast/commit/4c0a338fba35b8aa96bb85742b0f56d4839baa83)), closes [#4414](https://github.com/Microsoft/fast/issues/4414) [#4412](https://github.com/Microsoft/fast/issues/4412) [#4416](https://github.com/Microsoft/fast/issues/4416)
* combobox interaction problems in firefox ([#4461](https://github.com/Microsoft/fast/issues/4461)) ([e040acb](https://github.com/Microsoft/fast/commit/e040acbf6a8f4634ac2f5cb042d61c39e4320fa3))
* ensure button font size and line height map to design system properties ([#4464](https://github.com/Microsoft/fast/issues/4464)) ([366e51f](https://github.com/Microsoft/fast/commit/366e51f9906934fc5ef8ffe4371caaab067f4854))
* reduce text clipping when changing design-unit on listbox option ([#4452](https://github.com/Microsoft/fast/issues/4452)) ([5ab6573](https://github.com/Microsoft/fast/commit/5ab6573b86584331473993220036771113befd78))
* setting data grid focus should not throw ([#4466](https://github.com/Microsoft/fast/issues/4466)) ([3c56a18](https://github.com/Microsoft/fast/commit/3c56a185c6aa5dcb52c12a9393f51a36521c5f77))


### Features

* add ability to hide step controls and update reveal on hover and focus-within ([#4448](https://github.com/Microsoft/fast/issues/4448)) ([6f6497c](https://github.com/Microsoft/fast/commit/6f6497cba3883b741dddf3b6c78fd0d1571c02f3))
* add categories for the form ([#4436](https://github.com/Microsoft/fast/issues/4436)) ([ad4480a](https://github.com/Microsoft/fast/commit/ad4480ae1157e9a4ac8fd8baa9dfe47346740409)), closes [#2530](https://github.com/Microsoft/fast/issues/2530) [#2575](https://github.com/Microsoft/fast/issues/2575)
* add combobox scenario for component explorer ([#4460](https://github.com/Microsoft/fast/issues/4460)) ([dedd0e7](https://github.com/Microsoft/fast/commit/dedd0e789ef5dce6a4fce20321c58569a831f1d1))
* add expand/collapse icon to menu items ([#4438](https://github.com/Microsoft/fast/issues/4438)) ([db4e9fa](https://github.com/Microsoft/fast/commit/db4e9facad71dbfefce9d2c063dfc16c6b415426))
* add horizontal scroll web component ([#4391](https://github.com/Microsoft/fast/issues/4391)) ([08508a5](https://github.com/Microsoft/fast/commit/08508a5860d6bf1f5a5719028c11e17433ac5ac3)), closes [#4414](https://github.com/Microsoft/fast/issues/4414) [#4412](https://github.com/Microsoft/fast/issues/4412) [#4416](https://github.com/Microsoft/fast/issues/4416) [#4437](https://github.com/Microsoft/fast/issues/4437)





## [1.18.1](https://github.com/Microsoft/fast/compare/@microsoft/fast-components@1.18.0...@microsoft/fast-components@1.18.1) (2021-03-06)

**Note:** Version bump only for package @microsoft/fast-components





# [1.18.0](https://github.com/Microsoft/fast/compare/@microsoft/fast-components@1.17.0...@microsoft/fast-components@1.18.0) (2021-03-06)


### Bug Fixes

* add default expanded and collapsed SVGs to accordion-item component ([#4368](https://github.com/Microsoft/fast/issues/4368)) ([b0bea82](https://github.com/Microsoft/fast/commit/b0bea8203c3774b40e0561e37926a9f28794b4a9))
* add in missing attributes to the design system provider definition ([#4324](https://github.com/Microsoft/fast/issues/4324)) ([61d7ae4](https://github.com/Microsoft/fast/commit/61d7ae41bbc9052a933597b45f584bba5066e0cd)), closes [#3974](https://github.com/Microsoft/fast/issues/3974)
* add radio and checkbox visual in fast-menu-item ([#4205](https://github.com/Microsoft/fast/issues/4205)) ([50efed4](https://github.com/Microsoft/fast/commit/50efed4a57b4a89d69a7079b581fdec8428dfe37))
* data-grid stores generated templates ([#4412](https://github.com/Microsoft/fast/issues/4412)) ([7de9602](https://github.com/Microsoft/fast/commit/7de960213d593f0dcafcdcb291fc592564ca9ae4))
* default selected option in listbox ([#4372](https://github.com/Microsoft/fast/issues/4372)) ([35870a6](https://github.com/Microsoft/fast/commit/35870a69d10ec52c983adb879d58343386d3a8d6))
* mismatched paths for clean:test in fast-components ([#4415](https://github.com/Microsoft/fast/issues/4415)) ([e860c0a](https://github.com/Microsoft/fast/commit/e860c0a74daddaf2e3486862b9017bebeb4f0041))
* select control max-height overlap ([#4378](https://github.com/Microsoft/fast/issues/4378)) ([be5abc3](https://github.com/Microsoft/fast/commit/be5abc350fb7b2b4e4e25ae83bfb601483c3514b))
* tooltip doc sample ([#4341](https://github.com/Microsoft/fast/issues/4341)) ([20e1b66](https://github.com/Microsoft/fast/commit/20e1b667abbe39058d5c4c358ccd8b8a93cee316))
* whitespaceFilter filtering elements ([#4360](https://github.com/Microsoft/fast/issues/4360)) ([2f14137](https://github.com/Microsoft/fast/commit/2f14137579e1aa8f6724f0211c8baf2f2a6c8008))


### Features

* add combobox component ([#4379](https://github.com/Microsoft/fast/issues/4379)) ([aab8441](https://github.com/Microsoft/fast/commit/aab844120b40b14ef284718880dbe05da65a5392))
* add nested menu support ([#4142](https://github.com/Microsoft/fast/issues/4142)) ([551ff04](https://github.com/Microsoft/fast/commit/551ff0467e9424bff00610c737744dbfa30cea9c))
* add placeholder attribute to combobox component ([#4427](https://github.com/Microsoft/fast/issues/4427)) ([b507c25](https://github.com/Microsoft/fast/commit/b507c257c39ca44244bea7fdb4e07fc5b71b3eea))
* add playwright ([#4337](https://github.com/Microsoft/fast/issues/4337)) ([be996ee](https://github.com/Microsoft/fast/commit/be996eea6c2a19dbf7b1f8afac51cba22bbc8045)), closes [#4229](https://github.com/Microsoft/fast/issues/4229)





# [1.17.0](https://github.com/Microsoft/fast/compare/@microsoft/fast-components@1.15.0...@microsoft/fast-components@1.17.0) (2021-02-08)


### Bug Fixes

* accordion arrow key press moves focus from content to accordion header ([#4331](https://github.com/Microsoft/fast/issues/4331)) ([d959c18](https://github.com/Microsoft/fast/commit/d959c18e5a5cba3b983c2cba096face14bec2bb8))


### Features

* add an inverse color recipe called neutral-contrast-fill ([#4319](https://github.com/Microsoft/fast/issues/4319)) ([403ec9a](https://github.com/Microsoft/fast/commit/403ec9aff7e1e935ab08b654eca8880c69dd2f47))





# [1.16.0](https://github.com/Microsoft/fast/compare/@microsoft/fast-components@1.15.0...@microsoft/fast-components@1.16.0) (2021-02-08)


### Bug Fixes

* accordion arrow key press moves focus from content to accordion header ([#4331](https://github.com/Microsoft/fast/issues/4331)) ([d959c18](https://github.com/Microsoft/fast/commit/d959c18e5a5cba3b983c2cba096face14bec2bb8))


### Features

* add an inverse color recipe called neutral-contrast-fill ([#4319](https://github.com/Microsoft/fast/issues/4319)) ([403ec9a](https://github.com/Microsoft/fast/commit/403ec9aff7e1e935ab08b654eca8880c69dd2f47))





# [1.15.0](https://github.com/Microsoft/fast/compare/@microsoft/fast-components@1.14.1...@microsoft/fast-components@1.15.0) (2021-01-30)


### Bug Fixes

* `UnhandledPromiseRejectionWarning`s when building fast-components ([#4218](https://github.com/Microsoft/fast/issues/4218)) ([48d52f4](https://github.com/Microsoft/fast/commit/48d52f43d8aa9938139f4dc0a2318fe400050216))
* add forced-colors to skeleton component for high contrast ([#4234](https://github.com/Microsoft/fast/issues/4234)) ([492009c](https://github.com/Microsoft/fast/commit/492009c00fdc760af4d70b30ed98c1a67564c113))
* address broken high contrast colors on listbox and select components ([#4233](https://github.com/Microsoft/fast/issues/4233)) ([9ac38ee](https://github.com/Microsoft/fast/commit/9ac38eef8489e35280947147576c491e98d33662))
* adjust focus bottom border offset when it's width is increased ([#4241](https://github.com/Microsoft/fast/issues/4241)) ([04926b7](https://github.com/Microsoft/fast/commit/04926b71451a331014439eabf082bfa2d1f07e7f))
* badge style var typo ([#4240](https://github.com/Microsoft/fast/issues/4240)) ([2b489db](https://github.com/Microsoft/fast/commit/2b489db76f25bb92203b26cd7e6133b3247ea166))
* change accordion item region to display block ([#4255](https://github.com/Microsoft/fast/issues/4255)) ([e3e28e9](https://github.com/Microsoft/fast/commit/e3e28e96a516dbc0d3cbf2fc9670705b03b91e55))
* expand collapse tree view svg ([#4225](https://github.com/Microsoft/fast/issues/4225)) ([c6d6259](https://github.com/Microsoft/fast/commit/c6d62597a89b7329b83f01520eebd811608c37d3))
* slider disabled and readonly cursor styles ([#4224](https://github.com/Microsoft/fast/issues/4224)) ([554760e](https://github.com/Microsoft/fast/commit/554760e77abf1a7ed758981430c27d29fa222c36))
* tooltips are incorrectly positioned when parent is a flex container ([#4256](https://github.com/Microsoft/fast/issues/4256)) ([bc47c02](https://github.com/Microsoft/fast/commit/bc47c02a44b7b274f458322b65ce7b4555de49e3))


### Features

* add disclosure component ([#3921](https://github.com/Microsoft/fast/issues/3921)) ([dec77c9](https://github.com/Microsoft/fast/commit/dec77c99742e5aaddc5a2f3da2e340efc56ef00a))
* add fast-number-field component for data applications ([#4204](https://github.com/Microsoft/fast/issues/4204)) ([7196215](https://github.com/Microsoft/fast/commit/7196215344e0f6141dbc7dff69fc4c0bde8b586a))
* add radio group functionality to menu items ([#4208](https://github.com/Microsoft/fast/issues/4208)) ([89a3930](https://github.com/Microsoft/fast/commit/89a3930be83434b9039d25f82ae0c251e2d03956))
* add select spec ([#4194](https://github.com/Microsoft/fast/issues/4194)) ([7af127a](https://github.com/Microsoft/fast/commit/7af127aa1e41d4a379cc8b5ce15798d9423b3726))
* separate out cjs modules from ejs so that utilities may be used in a node environment ([#4277](https://github.com/Microsoft/fast/issues/4277)) ([adffd1e](https://github.com/Microsoft/fast/commit/adffd1e4b275648019a98e14555bbce535053d1e))





## [1.14.1](https://github.com/Microsoft/fast/compare/@microsoft/fast-components@1.14.0...@microsoft/fast-components@1.14.1) (2020-12-17)

**Note:** Version bump only for package @microsoft/fast-components





# [1.14.0](https://github.com/Microsoft/fast/compare/@microsoft/fast-components@1.13.0...@microsoft/fast-components@1.14.0) (2020-12-16)


### Bug Fixes

* anchored region default viewport ([#4146](https://github.com/Microsoft/fast/issues/4146)) ([a6806e9](https://github.com/Microsoft/fast/commit/a6806e9ed289e7ce570a542de5da9b6e0ba9e60b))
* disabled menu items should be focusable ([#4154](https://github.com/Microsoft/fast/issues/4154)) ([b971a18](https://github.com/Microsoft/fast/commit/b971a18281ba33f094a8dbc59a799a3e9c82ccb8))
* inconsistent focus styling ([#4179](https://github.com/Microsoft/fast/issues/4179)) ([4c2a15a](https://github.com/Microsoft/fast/commit/4c2a15aea8f0c21f99b752ce2fa1a5a66a5f73ac))
* select should match native behavior for value changes and change event emitting ([#4176](https://github.com/Microsoft/fast/issues/4176)) ([07f5eaa](https://github.com/Microsoft/fast/commit/07f5eaa93b907cc4f712c954e8f6669c391a8d7f))
* select-indicator glyph sizing ([#4171](https://github.com/Microsoft/fast/issues/4171)) ([93b6d87](https://github.com/Microsoft/fast/commit/93b6d876624fbf9d401064e489b4c7c482c1fc52))


### Features

* add a data grid web component ([#4029](https://github.com/Microsoft/fast/issues/4029)) ([7239edc](https://github.com/Microsoft/fast/commit/7239edc775c26e003fd0c8cf11c0ba2bb62b76c6))
* add beta anchored region component ([#4183](https://github.com/Microsoft/fast/issues/4183)) ([5d9f0ac](https://github.com/Microsoft/fast/commit/5d9f0acc4b8783d939bff389195fb92501d1a9ab))
* add default slot changed to anchor ([#4159](https://github.com/Microsoft/fast/issues/4159)) ([8a264ec](https://github.com/Microsoft/fast/commit/8a264ec2a22d4f02e901a260b85f77c381a52231))





# [1.13.0](https://github.com/Microsoft/fast/compare/@microsoft/fast-components@1.12.0...@microsoft/fast-components@1.13.0) (2020-12-02)


### Features

* add default slot change method ([#4148](https://github.com/Microsoft/fast/issues/4148)) ([5e9fb05](https://github.com/Microsoft/fast/commit/5e9fb0590833fe89d0a12132abdc0e88f64fbbcb))





# [1.12.0](https://github.com/Microsoft/fast/compare/@microsoft/fast-components@1.11.1...@microsoft/fast-components@1.12.0) (2020-11-19)


### Bug Fixes

* ensure all components opt into body font ([#4134](https://github.com/Microsoft/fast/issues/4134)) ([50dd893](https://github.com/Microsoft/fast/commit/50dd8938d1d75766148e767e9cbb28bc14a7f7bf))
* ensure tree items with children have a value for aria-expanded ([#4114](https://github.com/Microsoft/fast/issues/4114)) ([e7a7553](https://github.com/Microsoft/fast/commit/e7a7553c8e2fb205927d4d913de0d2790720ced7))
* fast card should be design system provider ([#4107](https://github.com/Microsoft/fast/issues/4107)) ([fb0a49b](https://github.com/Microsoft/fast/commit/fb0a49b4f4ba52b9c96e1674015cd3e79fb5cd62))
* flipper icon and menu item text in high contrast mode ([#4110](https://github.com/Microsoft/fast/issues/4110)) ([69ec2cc](https://github.com/Microsoft/fast/commit/69ec2ccabc40acbc5305fe390c8d39a397da6681))
* move component options to independent modules ([#4048](https://github.com/Microsoft/fast/issues/4048)) ([f8a88a8](https://github.com/Microsoft/fast/commit/f8a88a8b14b2eee4dd26619f7927be73bea94277))
* radio group orientation "vertical" broken ([#4123](https://github.com/Microsoft/fast/issues/4123)) ([7b38f52](https://github.com/Microsoft/fast/commit/7b38f523250b75d5deaedd347bff3c24247f3de1))
* remove Card circular dependencies ([#4121](https://github.com/Microsoft/fast/issues/4121)) ([c7059b3](https://github.com/Microsoft/fast/commit/c7059b373f38aee700a767dc3328b609defb3b15))
* remove duplicate exports causing circular dependencies ([#4053](https://github.com/Microsoft/fast/issues/4053)) ([29de4d8](https://github.com/Microsoft/fast/commit/29de4d83842ab383504adc0fc4873258909ff967))
* remove hover background-color for disabled hovered options ([#4130](https://github.com/Microsoft/fast/issues/4130)) ([7569d9a](https://github.com/Microsoft/fast/commit/7569d9aca13b70688bb696bbfe3bc2b06ad447a2))
* removed high contrast work in buttons and add the work in common buttons style ([#4135](https://github.com/Microsoft/fast/issues/4135)) ([a3555e2](https://github.com/Microsoft/fast/commit/a3555e2c673ebe0b7942e5438ed93bea82be331b))
* revert radio to using class selector instead of attr, update slider-label to use internal styles for orientation ([#4108](https://github.com/Microsoft/fast/issues/4108)) ([c6ecedf](https://github.com/Microsoft/fast/commit/c6ecedf8427caf686bfebe89e78d2a6c2b7153f2))
* update start and end slot to remove fixed width and height ([#4081](https://github.com/Microsoft/fast/issues/4081)) ([5f267fc](https://github.com/Microsoft/fast/commit/5f267fcb16a6636de67a4056204bf95828cb1d3f)), closes [#3904](https://github.com/Microsoft/fast/issues/3904)
* Updated Design System reference in fast-card ([#4117](https://github.com/Microsoft/fast/issues/4117)) ([bd9ef7b](https://github.com/Microsoft/fast/commit/bd9ef7b6297d9ffeceb2ccb597b68edf850cba6f))
* updates the definition for the flipper component for the direction attribute ([#4046](https://github.com/Microsoft/fast/issues/4046)) ([e9e56c2](https://github.com/Microsoft/fast/commit/e9e56c268dea2223674577177bc21c39d17cf184))


### Features

* Add disabled attr to fast-tab ([#4013](https://github.com/Microsoft/fast/issues/4013)) ([caef4b1](https://github.com/Microsoft/fast/commit/caef4b15ce729ab1c1762bf0578edcf4d809351c)), closes [#4017](https://github.com/Microsoft/fast/issues/4017)
* add fast-breadcrumb and fast-breadcrumb-item web components ([#3627](https://github.com/Microsoft/fast/issues/3627)) ([e2e142c](https://github.com/Microsoft/fast/commit/e2e142c8ab91eb10906e74853f34afd5081ca12b))
* add select component ([#4074](https://github.com/Microsoft/fast/issues/4074)) ([6984027](https://github.com/Microsoft/fast/commit/698402773e77b2766e995770b0d34c6d129e2ec3))
* attribute selectors instead of class selectors ([#4078](https://github.com/Microsoft/fast/issues/4078)) ([bd09fbc](https://github.com/Microsoft/fast/commit/bd09fbc7d1d352f4d27552a4102d6f960708311f))
* convert FormAssociated to a constructable function ([#4115](https://github.com/Microsoft/fast/issues/4115)) ([da8d54b](https://github.com/Microsoft/fast/commit/da8d54b5a057812622471e1261200b8f9b290d12))





## [1.11.1](https://github.com/Microsoft/fast/compare/@microsoft/fast-components@1.11.0...@microsoft/fast-components@1.11.1) (2020-10-14)


### Bug Fixes

* allow child radio buttons to be changed multiple times from javascript ([#3976](https://github.com/Microsoft/fast/issues/3976)) ([8ea7cc8](https://github.com/Microsoft/fast/commit/8ea7cc81cb34cf52d944136c9dc771fd03997bb1))
* prevent overlap of focus border with start element contents ([#3994](https://github.com/Microsoft/fast/issues/3994)) ([4fa68cc](https://github.com/Microsoft/fast/commit/4fa68cc573637aded89574ce684ffba12b4ed316)), closes [#3881](https://github.com/Microsoft/fast/issues/3881)
* rename instances of adaptor to adapter ([#3983](https://github.com/Microsoft/fast/issues/3983)) ([3aa532e](https://github.com/Microsoft/fast/commit/3aa532e214a9300ae8b4cf305f7d1baab279b7be))
* update high contrast outline color on progress bar ([#4025](https://github.com/Microsoft/fast/issues/4025)) ([50d93d1](https://github.com/Microsoft/fast/commit/50d93d1f0492e25cb80f4d14b6e53bfbf81f485f)), closes [#3966](https://github.com/Microsoft/fast/issues/3966)





# [1.11.0](https://github.com/Microsoft/fast/compare/@microsoft/fast-components@1.10.0...@microsoft/fast-components@1.11.0) (2020-09-28)


### Bug Fixes

* add skeleton, its definition, and its example to component explorer ([#3982](https://github.com/Microsoft/fast/issues/3982)) ([28c1021](https://github.com/Microsoft/fast/commit/28c10215148b457f64383e19543c57f0775925f7))
* aria attributes for slider should have explicit values ([#3915](https://github.com/Microsoft/fast/issues/3915)) ([8335702](https://github.com/Microsoft/fast/commit/8335702e28295e216fb7c673457a09285a388be4))
* badge example in component explorer ([#3901](https://github.com/Microsoft/fast/issues/3901)) ([8c34aa5](https://github.com/Microsoft/fast/commit/8c34aa50e2af0848c84147e24e0d55fc5f68ee64))
* cursor should be disabledCursor when switch is readonly or disabled, otherwise pointer ([#3895](https://github.com/Microsoft/fast/issues/3895)) ([2ff5980](https://github.com/Microsoft/fast/commit/2ff5980c5915891f6d55149ed79042fcaddead8a))
* ensure attributes are passed to text field template ([#3923](https://github.com/Microsoft/fast/issues/3923)) ([31afcd4](https://github.com/Microsoft/fast/commit/31afcd430d80fe2fb13d921b11b7ec92cf1a0bc8))
* fixed typos ([#3934](https://github.com/Microsoft/fast/issues/3934)) ([f82468c](https://github.com/Microsoft/fast/commit/f82468c730165983d64e51ce74abaa8a27a8fb64))
* re-export the progress ring component ([#3964](https://github.com/Microsoft/fast/issues/3964)) ([08da213](https://github.com/Microsoft/fast/commit/08da21361dd25b97f37e053b25e5361d2ee64142))


### Features

*  Anchored region reliability/perf improvements ([#3876](https://github.com/Microsoft/fast/issues/3876)) ([0e697f6](https://github.com/Microsoft/fast/commit/0e697f6ab6bd8f40894b9791d3eec8fe97a97d26))
* add monaco adapter to component explorer site ([#3949](https://github.com/Microsoft/fast/issues/3949)) ([1aa994e](https://github.com/Microsoft/fast/commit/1aa994e986e52e8b1fab93e65665a1d4e56ae496))
* add skeleton component ([#3877](https://github.com/Microsoft/fast/issues/3877)) ([aff7d30](https://github.com/Microsoft/fast/commit/aff7d3010574183744cf7105ae51a275c2c70a12))
* add tooltip component ([#3549](https://github.com/Microsoft/fast/issues/3549)) ([cb7aa98](https://github.com/Microsoft/fast/commit/cb7aa98ccaaad00e9e86b4575ef011986c054d08))





# [1.10.0](https://github.com/Microsoft/fast/compare/@microsoft/fast-components@1.9.0...@microsoft/fast-components@1.10.0) (2020-09-10)


### Bug Fixes

* add font-family inherit to controls for button and accordion item ([#3828](https://github.com/Microsoft/fast/issues/3828)) ([58de050](https://github.com/Microsoft/fast/commit/58de0502af0250abc4cf53f7acb031562be3bb89))
* center the indeterminate indicator inside the checkbox ([#3829](https://github.com/Microsoft/fast/issues/3829)) ([b2361f2](https://github.com/Microsoft/fast/commit/b2361f240be93b2bebb24e00d04b9ca283e4eece)), closes [#3796](https://github.com/Microsoft/fast/issues/3796)
* density type is a number ([#3841](https://github.com/Microsoft/fast/issues/3841)) ([3ab278c](https://github.com/Microsoft/fast/commit/3ab278cf947d7fc895e8d4a968245799c300972b))
* mirror the arrow glyph of tree-item for rtl resting and expanded ([#3831](https://github.com/Microsoft/fast/issues/3831)) ([3bf7e1b](https://github.com/Microsoft/fast/commit/3bf7e1b70089a4e916a8c7bfd08b011b76129217))
* update glyphs to use currentcolor ([#3811](https://github.com/Microsoft/fast/issues/3811)) ([ce86a0d](https://github.com/Microsoft/fast/commit/ce86a0d2b0aa44e493d21e0a80836377703534f9)), closes [#2260](https://github.com/Microsoft/fast/issues/2260)
* update the padding to start and end slot on tabs to add align self ([#3837](https://github.com/Microsoft/fast/issues/3837)) ([96a58a1](https://github.com/Microsoft/fast/commit/96a58a1cd702ab0a41ded33da82c285f314f7f49))
* use margin-inline-start to fix mis-aligned thumb on slider in rtl and vertical orientation ([#3830](https://github.com/Microsoft/fast/issues/3830)) ([ff6b262](https://github.com/Microsoft/fast/commit/ff6b262f0cde51b441e1a3368fbeeca4b59885bb))


### Features

* add hover state for expand collapse button in tree-item ([#3794](https://github.com/Microsoft/fast/issues/3794)) ([9fe1133](https://github.com/Microsoft/fast/commit/9fe113383eff907af6ca5ebd385d061c5df6be30))





# [1.9.0](https://github.com/Microsoft/fast/compare/@microsoft/fast-components@1.8.0...@microsoft/fast-components@1.9.0) (2020-08-27)


### Bug Fixes

* add RTL style to Switch and firefox styling issues in Switch, Checkbox, and Radio ([#3778](https://github.com/Microsoft/fast/issues/3778)) ([d75cc25](https://github.com/Microsoft/fast/commit/d75cc25ec5db766f1a0798a8486193fde7d52fb3))
* consistent with min-width, min-height is at least the thumb size add default height ([#3746](https://github.com/Microsoft/fast/issues/3746)) ([b3f9aee](https://github.com/Microsoft/fast/commit/b3f9aee644261ddcdd029fbafed69186db070c77))
* **docs:** correct typos in readme and spec files ([#3740](https://github.com/Microsoft/fast/issues/3740)) ([9bdb11f](https://github.com/Microsoft/fast/commit/9bdb11f7eab686ab6de32eda352f1a0493ee9545))


### Features

* allow color recipes to accept string color values ([#3749](https://github.com/Microsoft/fast/issues/3749)) ([9348013](https://github.com/Microsoft/fast/commit/934801398c5f9d589f9580fce7e1802fba40db3e))





# [1.8.0](https://github.com/Microsoft/fast/compare/@microsoft/fast-components@1.7.0...@microsoft/fast-components@1.8.0) (2020-08-13)


### Bug Fixes

* add full width to text-area and text-field controls ([ba6a848](https://github.com/Microsoft/fast/commit/ba6a848035755285eccba33f00880fa01f172d93))
* add high contrast link color for underline on anchor ([#3715](https://github.com/Microsoft/fast/issues/3715)) ([44dd511](https://github.com/Microsoft/fast/commit/44dd511bf4e7ac444b18003cc387938a8bce346b))
* anchor (hypertext) line extends beyond its bounds ([#3674](https://github.com/Microsoft/fast/issues/3674)) ([2879571](https://github.com/Microsoft/fast/commit/2879571796f210da49be8df90a74faee429bd34b))
* anchored region fails on firefox ([#3701](https://github.com/Microsoft/fast/issues/3701)) ([1fd02e0](https://github.com/Microsoft/fast/commit/1fd02e013fc3798da8686ad2923d3bfcdeb796d7))
* changed setupDefault to set initialValue which will set dirtyValue false after changing ([#3642](https://github.com/Microsoft/fast/issues/3642)) ([0b30fdf](https://github.com/Microsoft/fast/commit/0b30fdf78ebc6635ffb63e6b083f072871945d8c))
* correct radio corner radius value ([#3655](https://github.com/Microsoft/fast/issues/3655)) ([ce6aca9](https://github.com/Microsoft/fast/commit/ce6aca998760545d9bcdf980c737747cf654274a))
* correct slider track margin to react to density level ([#3607](https://github.com/Microsoft/fast/issues/3607)) ([b7bafea](https://github.com/Microsoft/fast/commit/b7bafea174cc63ae3528394912facbebb3081c0c))
* ensure radios do not shrink ([#3682](https://github.com/Microsoft/fast/issues/3682)) ([e9dab9f](https://github.com/Microsoft/fast/commit/e9dab9f67952b081ff8edca8741602bf210dda91))
* hitting enter key when in the text-field did not submit form ([#3687](https://github.com/Microsoft/fast/issues/3687)) ([3bc4384](https://github.com/Microsoft/fast/commit/3bc4384190af70ca082ef4e24a10f030e22a09e0))
* hyperlink and lightweight style adjustments ([#3708](https://github.com/Microsoft/fast/issues/3708)) ([22e904d](https://github.com/Microsoft/fast/commit/22e904db990168b13e1f480fac9629701bdf83f2))
* tab should have pointer as cursor ([#3702](https://github.com/Microsoft/fast/issues/3702)) ([aeb7530](https://github.com/Microsoft/fast/commit/aeb7530993b8918cd9792178baa2f6958642be0e))
* update min-width of fast-slider to design-unit * 1px ([#3640](https://github.com/Microsoft/fast/issues/3640)) ([0785592](https://github.com/Microsoft/fast/commit/07855923e1a70bcd448cc26da8e6221b75740b96))
* use design system direction support for glyph in treeview ([#3608](https://github.com/Microsoft/fast/issues/3608)) ([fbc312d](https://github.com/Microsoft/fast/commit/fbc312df5cd4e46b0142a3cc56b3441d9b4245e0))


### Features

* anchored region revision ([#3527](https://github.com/Microsoft/fast/issues/3527)) ([63f3658](https://github.com/Microsoft/fast/commit/63f3658659a113bdc304f32e22b958e0d56ab7bf))
* export form-associated under alpha flag ([#3618](https://github.com/Microsoft/fast/issues/3618)) ([cbcb217](https://github.com/Microsoft/fast/commit/cbcb2177c81740f6d6fc0be98973217dbb001e00))


### Reverts

* Revert "chore: update all http to https to resolve WS1262 security vulnerability (#3658)" (#3699) ([0cac64a](https://github.com/Microsoft/fast/commit/0cac64a869e1b65a94ef14ed50b1324d0e15be46)), closes [#3658](https://github.com/Microsoft/fast/issues/3658) [#3699](https://github.com/Microsoft/fast/issues/3699)





# [1.7.0](https://github.com/Microsoft/fast/compare/@microsoft/fast-components@1.6.0...@microsoft/fast-components@1.7.0) (2020-07-31)


### Bug Fixes

* add form submission and reset behavior to Button ([#3603](https://github.com/Microsoft/fast/issues/3603)) ([f646343](https://github.com/Microsoft/fast/commit/f6463436a001d07a7cfbd5d87460c76cf8584e65))
* correct class name for text field start/end styles ([#3551](https://github.com/Microsoft/fast/issues/3551)) ([d565dee](https://github.com/Microsoft/fast/commit/d565dee0b8f4f4e25ce4d7ee208a0f3d291d9169))
* exposing styles on all web components ([#3602](https://github.com/Microsoft/fast/issues/3602)) ([34ea7e2](https://github.com/Microsoft/fast/commit/34ea7e2f3e87a5a27fd9e5475ecab2bc9a44f9eb))
* fixed error in slider story causing issue in slider-label story ([#3600](https://github.com/Microsoft/fast/issues/3600)) ([ad6e0e9](https://github.com/Microsoft/fast/commit/ad6e0e91571f716854c2c2f1099460e99bc8528f))
* remove an extra set of quotes in CSS template ([#3594](https://github.com/Microsoft/fast/issues/3594)) ([f70ff99](https://github.com/Microsoft/fast/commit/f70ff9975a801cf8a9863d6a79fc61e62fbd4477))
* update docusaurus and use local fast-components min bundle ([#3605](https://github.com/Microsoft/fast/issues/3605)) ([db23f27](https://github.com/Microsoft/fast/commit/db23f279dc646eeb043327f2cce7a96f9b89a0c4))
* update fast-card and component sampler color handling ([#3597](https://github.com/Microsoft/fast/issues/3597)) ([9d32aa1](https://github.com/Microsoft/fast/commit/9d32aa15cd5c18d51c90e35100b0284c5ebb3ca6))


### Features

* adding directional stylesheet behavior ([#3559](https://github.com/Microsoft/fast/issues/3559)) ([74c19af](https://github.com/Microsoft/fast/commit/74c19af79cb6b9c015ab3a454a3e69d453f1a217))
* create an observable function to support aria-valuetext on slider component ([#3508](https://github.com/Microsoft/fast/issues/3508)) ([b4ac369](https://github.com/Microsoft/fast/commit/b4ac369e37ba591a5bb1d8c7bcbfde6dffcadeef)), closes [#3504](https://github.com/Microsoft/fast/issues/3504)





# [1.6.0](https://github.com/Microsoft/fast/compare/@microsoft/fast-components@1.5.0...@microsoft/fast-components@1.6.0) (2020-07-23)


### Bug Fixes

* address nested styling issues and provide a more intuitive API for nesting ([#3528](https://github.com/Microsoft/fast/issues/3528)) ([4fe0dd3](https://github.com/Microsoft/fast/commit/4fe0dd38ce8f2b43be0f13c7efac2f12ada6cd78))
* move text field and text area appearances from foundation to components ([#3540](https://github.com/Microsoft/fast/issues/3540)) ([ca8ac76](https://github.com/Microsoft/fast/commit/ca8ac760cdf666fc79a47ba9a21c5f964556dbab))
* rollup minify selectors should retain spaces ([#3524](https://github.com/Microsoft/fast/issues/3524)) ([cbdfc45](https://github.com/Microsoft/fast/commit/cbdfc45c2543fe9f94e0edc7687cc9f04a38e118))


### Features

* adds direction property to design system ([#3535](https://github.com/Microsoft/fast/issues/3535)) ([492f5e7](https://github.com/Microsoft/fast/commit/492f5e766610a6cae51c9c90a18b83252a67f9d3))
* basic menu item check state toggling ([#3512](https://github.com/Microsoft/fast/issues/3512)) ([ea84cbd](https://github.com/Microsoft/fast/commit/ea84cbd125b16de0ff2ae888f82163178af8da69))





# [1.5.0](https://github.com/Microsoft/fast/compare/@microsoft/fast-components@1.4.0...@microsoft/fast-components@1.5.0) (2020-07-14)


### Bug Fixes

* add explicit typings to color recipes  ([#3435](https://github.com/Microsoft/fast/issues/3435)) ([037608c](https://github.com/Microsoft/fast/commit/037608cf725dce977eb73bb2774cb60bcebed3b9))
* correct web component menu keyboarding and aria-expanded ([#3496](https://github.com/Microsoft/fast/issues/3496)) ([0530a42](https://github.com/Microsoft/fast/commit/0530a4230946d2aee39861001f3deea3b8816038))
* move setAttribute calls for proxy elements to connectedCallback ([#3494](https://github.com/Microsoft/fast/issues/3494)) ([cdaf0ba](https://github.com/Microsoft/fast/commit/cdaf0bae4de3c995611e2e02313cc19e8e259b27))
* removed extra padding around fast card component ([#3441](https://github.com/Microsoft/fast/issues/3441)) ([f3f06ed](https://github.com/Microsoft/fast/commit/f3f06ed25f288b884f6e6c31af2b8489ef8886c1))
* removing un-needed nbsp; in slider-label and radio-group templates ([#3506](https://github.com/Microsoft/fast/issues/3506)) ([7cd003e](https://github.com/Microsoft/fast/commit/7cd003e5877d34ad926ee8268852176158cafc4b))
* type ramp should use design system defaults ([#3472](https://github.com/Microsoft/fast/issues/3472)) ([ac2fbe0](https://github.com/Microsoft/fast/commit/ac2fbe0ad67a10574bbc4111c35fc40cd8cd8682))


### Features

* adds menu and menu item styling to MSFT web component package ([#3484](https://github.com/Microsoft/fast/issues/3484)) ([13b883d](https://github.com/Microsoft/fast/commit/13b883d91b28acdd9fe397d4751a6d6133152303))
* adds mixin to support global aria-* attributes for components delegating focus ([#3470](https://github.com/Microsoft/fast/issues/3470)) ([054c890](https://github.com/Microsoft/fast/commit/054c89000d8931d9e203cb7f831c1e7f11c9038a))
* move appearance attributes of anchor and button out of fast-foundation ([#3420](https://github.com/Microsoft/fast/issues/3420)) ([069e1ee](https://github.com/Microsoft/fast/commit/069e1ee000fc2f8e184919b16df0cb84bc610838))
* simplify rollup configs and compress tagged template literals ([#3452](https://github.com/Microsoft/fast/issues/3452)) ([7533e92](https://github.com/Microsoft/fast/commit/7533e927f2467dd6f8dd46c1d3cef6c0df773fc4))
* update typescript version and remove utility types dependencies for react packages ([#3422](https://github.com/Microsoft/fast/issues/3422)) ([09d07b5](https://github.com/Microsoft/fast/commit/09d07b580cda3bcc5d28f83d3568521f710c9576))





# [1.4.0](https://github.com/Microsoft/fast/compare/@microsoft/fast-components@1.3.0...@microsoft/fast-components@1.4.0) (2020-07-02)


### Bug Fixes

* slider thumb does not respond to touch events, vertical sliders track parameters incorrect after scrolling page ([#3414](https://github.com/Microsoft/fast/issues/3414)) ([02f9ac4](https://github.com/Microsoft/fast/commit/02f9ac4306031aab1702e98083effc0ce858dec5))


### Features

* add tree-vew and tree-item components ([#3240](https://github.com/Microsoft/fast/issues/3240)) ([57eaa83](https://github.com/Microsoft/fast/commit/57eaa83293358383d03cbd3c5b6a9e6ffa797254))





# [1.3.0](https://github.com/Microsoft/fast/compare/@microsoft/fast-components@1.2.1...@microsoft/fast-components@1.3.0) (2020-06-26)


### Bug Fixes

* correct css selector for dialog control ([#3398](https://github.com/Microsoft/fast/issues/3398)) ([f9aff7c](https://github.com/Microsoft/fast/commit/f9aff7cf2c455fb132b6dbcc02e451edb628c1aa))
* ensure button control height matches wc root height ([#3340](https://github.com/Microsoft/fast/issues/3340)) ([3c9429e](https://github.com/Microsoft/fast/commit/3c9429e28b8c1008f1971a12d36646e57b85a576))
* move high-contrast treatment to high contrast stylesheet ([#3386](https://github.com/Microsoft/fast/issues/3386)) ([78fdba1](https://github.com/Microsoft/fast/commit/78fdba1061137a7ef7424d880b431dcd5c787f95))
* selected tab becoming undefined when tab slot pass anything except icon or text node ([#3350](https://github.com/Microsoft/fast/issues/3350)) ([eda1aef](https://github.com/Microsoft/fast/commit/eda1aef79aeb612b05ea73b3861a93f5241c382f))


### Features

* export parseColorString from components and components-msft ([#3356](https://github.com/Microsoft/fast/issues/3356)) ([c4db7b8](https://github.com/Microsoft/fast/commit/c4db7b832c3787be1ec6181e39b79f1304c5cae9))





## [1.2.1](https://github.com/Microsoft/fast/compare/@microsoft/fast-components@1.2.0...@microsoft/fast-components@1.2.1) (2020-06-17)


### Bug Fixes

* inherit font size and line height in hypertext styles ([#3320](https://github.com/Microsoft/fast/issues/3320)) ([98348cb](https://github.com/Microsoft/fast/commit/98348cbfceb35f95cfdba4f9a1706ad985a60540))
* remove hypertext styles from button ([#3319](https://github.com/Microsoft/fast/issues/3319)) ([788e299](https://github.com/Microsoft/fast/commit/788e299ffed8fe965212079a01dd53d42a80b894))





# [1.2.0](https://github.com/Microsoft/fast/compare/@microsoft/fast-components@1.1.2...@microsoft/fast-components@1.2.0) (2020-06-15)


### Bug Fixes

* correct anchor and button stylesheets ([#3308](https://github.com/Microsoft/fast/issues/3308)) ([78feda2](https://github.com/Microsoft/fast/commit/78feda2460f814c7995f0168a5180bfe54913a5b))
* ensure all component internals have part names ([#3306](https://github.com/Microsoft/fast/issues/3306)) ([95360a7](https://github.com/Microsoft/fast/commit/95360a76ccb4ec40b2623dc01b55ea123d522b62))
* remove inherited height from lightweight button and anchor ([#3281](https://github.com/Microsoft/fast/issues/3281)) ([3aa506e](https://github.com/Microsoft/fast/commit/3aa506e4074f156db2e2eaa29fff8fa956fed53d))
* update progress from accent fill to accent foreground ([#3277](https://github.com/Microsoft/fast/issues/3277)) ([447c5a3](https://github.com/Microsoft/fast/commit/447c5a3a71e99a6fcfb7cc2ef2e332027c01d96d))


### Features

* adds accordion config to component explorer ([#3276](https://github.com/Microsoft/fast/issues/3276)) ([5e972ca](https://github.com/Microsoft/fast/commit/5e972caed89201aecabb861eb49705458b1385eb))
* design-system-provider now paints CSS color and background color ([#3278](https://github.com/Microsoft/fast/issues/3278)) ([8e97ac4](https://github.com/Microsoft/fast/commit/8e97ac4aae18c8b17b90e61e139ad3fb0b7f7c3d))
* provides access to the CSS variable created by CSSCustomProprtyBehaviors ([#3256](https://github.com/Microsoft/fast/issues/3256)) ([391f029](https://github.com/Microsoft/fast/commit/391f029da2d5a5502ee484af10aaef771d3c297c))





## [1.1.1](https://github.com/Microsoft/fast/compare/@microsoft/fast-components@1.1.0...@microsoft/fast-components@1.1.1) (2020-06-09)

**Note:** Version bump only for package @microsoft/fast-components





# [1.1.0](https://github.com/Microsoft/fast/compare/@microsoft/fast-components@1.0.0...@microsoft/fast-components@1.1.0) (2020-06-05)


### Bug Fixes

* outline on flipper ([#3204](https://github.com/Microsoft/fast/issues/3204)) ([a703703](https://github.com/Microsoft/fast/commit/a7037032b8c5c9abc43e98eb115383b792a145a4))
* slider vertical navigation and value setting bugs ([#3176](https://github.com/Microsoft/fast/issues/3176)) ([f46d87d](https://github.com/Microsoft/fast/commit/f46d87d8d7dfe9101e0d1d8bec7d8a08097751bb))


### Features

* add accordion web component ([#3067](https://github.com/Microsoft/fast/issues/3067)) ([f551378](https://github.com/Microsoft/fast/commit/f55137803551711bef9eeb2c55c8d6f01a3eb74f))





# [1.0.0](https://github.com/Microsoft/fast/compare/@microsoft/fast-components@0.10.1...@microsoft/fast-components@1.0.0) (2020-05-18)


### Bug Fixes

* add missing mode to dialog boolean attrs ([#3095](https://github.com/Microsoft/fast/issues/3095)) ([e1a1a19](https://github.com/Microsoft/fast/commit/e1a1a194eaae56876fc16a1f04c7d47be60e55fd))
* better design-system-provider resolution ([#3051](https://github.com/Microsoft/fast/issues/3051)) ([62e4ea6](https://github.com/Microsoft/fast/commit/62e4ea63d91507cd549eb8916cadc995f1dd8942))
* focus visuals and style clean up ([#3145](https://github.com/Microsoft/fast/issues/3145)) ([34063c9](https://github.com/Microsoft/fast/commit/34063c98a7c4261f9e234d32202c8a8be1803c21))
* include missing template exports, patterns, and utilities ([#3091](https://github.com/Microsoft/fast/issues/3091)) ([a724ce3](https://github.com/Microsoft/fast/commit/a724ce3296959b70d3859d909faaebd3245d2524))
* move appearance class application to template [#3114](https://github.com/Microsoft/fast/issues/3114) ([daeabf1](https://github.com/Microsoft/fast/commit/daeabf1800eae49c0d828462d76d3d406eb2b44e))
* replaces childNodes.length check with slotted ([#3130](https://github.com/Microsoft/fast/issues/3130)) ([b69d70c](https://github.com/Microsoft/fast/commit/b69d70c97d21660193c3cbcf9369b94135cfddb3))
* slider labels did not change when parent slider attributes changed in javascript ([#3107](https://github.com/Microsoft/fast/issues/3107)) ([b096906](https://github.com/Microsoft/fast/commit/b0969062db56577cf651c0af61547faafbfbb2e7))
* style default fast web components ([#3138](https://github.com/Microsoft/fast/issues/3138)) ([6bc4695](https://github.com/Microsoft/fast/commit/6bc469576da66beef5b5f5f1c48e4732276ebc22))
* update decorator signature to align with customElement ([#3131](https://github.com/Microsoft/fast/issues/3131)) ([10256b5](https://github.com/Microsoft/fast/commit/10256b59acbdfecfaaa1617ecf29eebe2cff47e4))
* update recipe provider reference [#3090](https://github.com/Microsoft/fast/issues/3090) ([ecbadec](https://github.com/Microsoft/fast/commit/ecbadecb31ca7b3122961fdc21da56c7d847b56e))


### Features

* **web-components:** new build/test/docs setup ([#3156](https://github.com/Microsoft/fast/issues/3156)) ([51d909a](https://github.com/Microsoft/fast/commit/51d909ad6a616cb63f7c62defe1ee1f3d2abaf02))
* add fast-components-msft as a new package ([#3096](https://github.com/Microsoft/fast/issues/3096)) ([0515fff](https://github.com/Microsoft/fast/commit/0515fff5a1b7163e6f63f609e1efdba338e773c7))
* add fast-foundation as a new package ([#3122](https://github.com/Microsoft/fast/issues/3122)) ([322af95](https://github.com/Microsoft/fast/commit/322af95b7b7b33e7db3e0689647ac301ea5be2f1))
* add radio-group component ([#3027](https://github.com/Microsoft/fast/issues/3027)) ([adad770](https://github.com/Microsoft/fast/commit/adad7704823f2a0afa7ec7796485156e1057342e))
* add system-colors to fast-web-utilities ([#3137](https://github.com/Microsoft/fast/issues/3137)) ([ee37b3f](https://github.com/Microsoft/fast/commit/ee37b3f51336a040b64fc0f00d73c57185cafaa7))
* add vertical and horizontal orientation for radio-group ([#3082](https://github.com/Microsoft/fast/issues/3082)) ([fd6ce2b](https://github.com/Microsoft/fast/commit/fd6ce2b0e814c2cde16bced5fe7da79d3bd3971d))
* adding typeramp values ([#3050](https://github.com/Microsoft/fast/issues/3050)) ([dc8aa61](https://github.com/Microsoft/fast/commit/dc8aa61b152b013a10e91e0e07263fd70f59c4e4))
* adds color recipes to fast-components ([#3118](https://github.com/Microsoft/fast/issues/3118)) ([bb99c5a](https://github.com/Microsoft/fast/commit/bb99c5a420898275758e0ffa323e8435a94aa8cb))
* adds menu and menu item web components ([#3113](https://github.com/Microsoft/fast/issues/3113)) ([9291bd5](https://github.com/Microsoft/fast/commit/9291bd56c6bcf4c60f516f034ec1a4bb90220fe7))
* initial work to update the fast-components design system ([#3135](https://github.com/Microsoft/fast/issues/3135)) ([a7a9f7f](https://github.com/Microsoft/fast/commit/a7a9f7f03c0d48e31de61a4320322325074b2383))
* map font sizes to design system values ([#3133](https://github.com/Microsoft/fast/issues/3133)) ([ca20c1d](https://github.com/Microsoft/fast/commit/ca20c1d07aa3040ab8ec4b1222213ed1e2d12264))
* style tabs to match fast components ([#3148](https://github.com/Microsoft/fast/issues/3148)) ([2edb0ff](https://github.com/Microsoft/fast/commit/2edb0ff2c65ed5f3b19060fecf99e62e8d900669))
* update badge API and styles ([#3147](https://github.com/Microsoft/fast/issues/3147)) ([23eca38](https://github.com/Microsoft/fast/commit/23eca38c0c0ca4ac0d219315fcc1308e093f3363))
* updates design-system decorator to be more ergonomic and extensible ([#3047](https://github.com/Microsoft/fast/issues/3047)) ([6d98e4e](https://github.com/Microsoft/fast/commit/6d98e4e07e6cff31bf23523c6af76af06f13236b))
* wrap attr and observable into designSystemProperty decorator ([#3132](https://github.com/Microsoft/fast/issues/3132)) ([b6d4d59](https://github.com/Microsoft/fast/commit/b6d4d594d7d91e3588f1b461db1054ed0e4daf22))


### BREAKING CHANGES

* fundamentally changes and breaks the badge component API and styles
* breaks certain package exports





## [0.10.1](https://github.com/Microsoft/fast/compare/@microsoft/fast-components@0.10.0...@microsoft/fast-components@0.10.1) (2020-04-29)


### Bug Fixes

* move high contrast styles to use forced color stylesheet behavior ([#3019](https://github.com/Microsoft/fast/issues/3019)) ([cbbb2cf](https://github.com/Microsoft/fast/commit/cbbb2cfc4ec4ca642373f895894122b31463a269))
* removes circular dependencies from web-component packages ([#3037](https://github.com/Microsoft/fast/issues/3037)) ([0f84942](https://github.com/Microsoft/fast/commit/0f849429ca930bcea474e6e4f73f1f8e21248a0f))





# [0.10.0](https://github.com/Microsoft/fast/compare/@microsoft/fast-components@0.9.0...@microsoft/fast-components@0.10.0) (2020-04-27)


### Bug Fixes

* add mechanism to register custom properties prior to construction ([#2991](https://github.com/Microsoft/fast/issues/2991)) ([42a6f50](https://github.com/Microsoft/fast/commit/42a6f50499632e71d0ef9ce8edeb9d1c92021efc))
* CSS custom properties not defined when a component first renders ([#2999](https://github.com/Microsoft/fast/issues/2999)) ([db4b694](https://github.com/Microsoft/fast/commit/db4b694090be8497e7384b2f48e76c3955620d22))
* leverage template to apply classes and tabindex [#2988](https://github.com/Microsoft/fast/issues/2988) ([018cfa1](https://github.com/Microsoft/fast/commit/018cfa18dab561dce2a74def460fcd8205dda275))
* standardization and refactor ([#3006](https://github.com/Microsoft/fast/issues/3006)) ([046a877](https://github.com/Microsoft/fast/commit/046a877335f59d50cc5015c38e6675477eec5483))


### Features

* add radio component ([#2985](https://github.com/Microsoft/fast/issues/2985)) ([fffae9f](https://github.com/Microsoft/fast/commit/fffae9f10e7b7878c89a054829e4788217b79d29))
* add tab web component ([#2971](https://github.com/Microsoft/fast/issues/2971)) ([b69d5bb](https://github.com/Microsoft/fast/commit/b69d5bb05222ac53f999dc8b88a77f29a92dad61))
* adds match-media stylesheet behavior ([#3016](https://github.com/Microsoft/fast/issues/3016)) ([650efc3](https://github.com/Microsoft/fast/commit/650efc38641e5a574bff84caa560fb2cdf543cf9))





# [0.9.0](https://github.com/Microsoft/fast/compare/@microsoft/fast-components@0.8.0...@microsoft/fast-components@0.9.0) (2020-04-22)


### Bug Fixes

* addresses issue causing mismanaged disabled state ([#2951](https://github.com/Microsoft/fast/issues/2951)) ([44fdb83](https://github.com/Microsoft/fast/commit/44fdb83c006fa1b7a4d1d492e43ddfe7c69f7a99))
* align Fast to FAST ([#2950](https://github.com/Microsoft/fast/issues/2950)) ([94c8744](https://github.com/Microsoft/fast/commit/94c874455eccbb8609715c7fa96095a226428813))
* ensure typings exist in distro [#2944](https://github.com/Microsoft/fast/issues/2944) ([0239b12](https://github.com/Microsoft/fast/commit/0239b12eb1aee0912120255c1725793084f3a596))
* export anchored region ([#2974](https://github.com/Microsoft/fast/issues/2974)) ([ef77970](https://github.com/Microsoft/fast/commit/ef77970a9d3f5c7fe51e3c359411df1477595232))
* form associate the textarea component ([#2937](https://github.com/Microsoft/fast/issues/2937)) ([41393f2](https://github.com/Microsoft/fast/commit/41393f2af2d05cd7fee719697fb4ac2d25c1e3e9))
* high contrast color on slider and slider label ([#2967](https://github.com/Microsoft/fast/issues/2967)) ([1a3fe7c](https://github.com/Microsoft/fast/commit/1a3fe7cda30d44018ea36b289563de47e92c34e2))
* improve performance of finding contextual design-system-providers ([#2973](https://github.com/Microsoft/fast/issues/2973)) ([b894659](https://github.com/Microsoft/fast/commit/b894659e06379ed3b82453435b28c38804f0116b))
* make anchorElement observable and check for detectors before disconnect ([#2981](https://github.com/Microsoft/fast/issues/2981)) ([32bab53](https://github.com/Microsoft/fast/commit/32bab538846c96d93fb9de7a8e9799af34f47e8f))
* removes unnecessary custom properties ([#2939](https://github.com/Microsoft/fast/issues/2939)) ([78eb90e](https://github.com/Microsoft/fast/commit/78eb90ef8e24e8a1beb0e7de4a254e3a1b420fac))
* update high contrast colors on hover on text field component ([#2956](https://github.com/Microsoft/fast/issues/2956)) ([7e72248](https://github.com/Microsoft/fast/commit/7e72248ff3b8cee26994fe73419cd6661a5f1b91))
* update high contrast colors on switch component ([#2949](https://github.com/Microsoft/fast/issues/2949)) ([52a2356](https://github.com/Microsoft/fast/commit/52a2356a6d806441b33c0324239e049a4fce2315))


### Features

* add anchored region as web component ([#2909](https://github.com/Microsoft/fast/issues/2909)) ([19c0412](https://github.com/Microsoft/fast/commit/19c041278ba60859f12d6f05bca3feba8c8a61b2))
* export flipper [#2964](https://github.com/Microsoft/fast/issues/2964) ([d9133f7](https://github.com/Microsoft/fast/commit/d9133f7dd5aa76939967a6a526d57134d6fedad7))
* refactor recipe implementation to use behaviors ([#2947](https://github.com/Microsoft/fast/issues/2947)) ([e8834e5](https://github.com/Microsoft/fast/commit/e8834e5c1d322ce0681e53e5d4cbba1ec112d76d))





# [0.8.0](https://github.com/Microsoft/fast/compare/@microsoft/fast-components@0.7.0...@microsoft/fast-components@0.8.0) (2020-04-13)


### Features

* add slider web component ([#2861](https://github.com/Microsoft/fast/issues/2861)) ([c295e01](https://github.com/Microsoft/fast/commit/c295e015e9e47ec68b51baf47e2a39c9f4d809b8))





# [0.7.0](https://github.com/Microsoft/fast/compare/@microsoft/fast-components@0.6.1...@microsoft/fast-components@0.7.0) (2020-04-10)


### Bug Fixes

* align checkbox class and part name to align with other controls ([#2907](https://github.com/Microsoft/fast/issues/2907)) ([4cf68dc](https://github.com/Microsoft/fast/commit/4cf68dc5f7c85d68aad8e5ba8c1cb3264a0aaca2))
* export missing components and styles ([#2887](https://github.com/Microsoft/fast/issues/2887)) ([a821bb7](https://github.com/Microsoft/fast/commit/a821bb7be398e5ed11d98cb5f3d66dd7d645755f))
* switch size ([#2906](https://github.com/Microsoft/fast/issues/2906)) ([e8e29c1](https://github.com/Microsoft/fast/commit/e8e29c166969398c7fbc11233ff5e49eeb0de093))


### Features

* add badge web component ([#2795](https://github.com/Microsoft/fast/issues/2795)) ([bf6bf51](https://github.com/Microsoft/fast/commit/bf6bf513d3dcb811cc6b83da206de3b80647522e))
* add divider as web component ([#2864](https://github.com/Microsoft/fast/issues/2864)) ([5c9e09d](https://github.com/Microsoft/fast/commit/5c9e09d5efd62ebdc7d2d4d0b797af77e0ae38ab))
* add flipper as a web component ([#2870](https://github.com/Microsoft/fast/issues/2870)) ([ceb582e](https://github.com/Microsoft/fast/commit/ceb582e6f9a3b0d3cc73e7afd454ebf8031ef372))
* design system provider and recipe implementation ([#2860](https://github.com/Microsoft/fast/issues/2860)) ([8c04e15](https://github.com/Microsoft/fast/commit/8c04e15a3d1809210891643e97686635b36e5a0f))
* remove name tag example component ([#2902](https://github.com/Microsoft/fast/issues/2902)) ([9a6f464](https://github.com/Microsoft/fast/commit/9a6f46491d235461b0094e7b11b5b170d6250a9b))





## [0.6.1](https://github.com/Microsoft/fast/compare/@microsoft/fast-components@0.6.0...@microsoft/fast-components@0.6.1) (2020-04-02)

**Note:** Version bump only for package @microsoft/fast-components





# [0.6.0](https://github.com/Microsoft/fast/compare/@microsoft/fast-components@0.5.0...@microsoft/fast-components@0.6.0) (2020-03-30)


### Bug Fixes

* attribute bindings in fast components ([#2847](https://github.com/Microsoft/fast/issues/2847)) ([0d25806](https://github.com/Microsoft/fast/commit/0d25806360b987a3f3c3a69dc5dd005415f70795))
* implement new boolean attribute mode ([#2841](https://github.com/Microsoft/fast/issues/2841)) ([8fe3b94](https://github.com/Microsoft/fast/commit/8fe3b9481b295508aaf762604f81272bb8ad2276))
* udpate text tield as form connected ([#2842](https://github.com/Microsoft/fast/issues/2842)) ([51b8e7c](https://github.com/Microsoft/fast/commit/51b8e7c65f8007cb0f135959c50528cc7d2905b7))


### Features

* add progress web component ([#2828](https://github.com/Microsoft/fast/issues/2828)) ([5f2be52](https://github.com/Microsoft/fast/commit/5f2be52738396aa1985a49eac667bd6e397abfa7))





# [0.5.0](https://github.com/Microsoft/fast/compare/@microsoft/fast-components@0.4.0...@microsoft/fast-components@0.5.0) (2020-03-25)


### Features

* add forced-color support to existing components ([#2830](https://github.com/Microsoft/fast/issues/2830)) ([45a4cc5](https://github.com/Microsoft/fast/commit/45a4cc5e30031d617dd2b4e68604cb2f1e5f4a6e))





# [0.4.0](https://github.com/Microsoft/fast/compare/@microsoft/fast-components@0.3.0...@microsoft/fast-components@0.4.0) (2020-03-25)


### Features

* adds focus-visible support to components ([#2821](https://github.com/Microsoft/fast/issues/2821)) ([cb20dd0](https://github.com/Microsoft/fast/commit/cb20dd0db9c82d64051890c708341e9b7cd8e11f))
* wire recipes to design-system-provider ([#2807](https://github.com/Microsoft/fast/issues/2807)) ([0148434](https://github.com/Microsoft/fast/commit/0148434d6ba65d620295aa3e3a61fbb2673b1a0e))





# [0.3.0](https://github.com/Microsoft/fast/compare/@microsoft/fast-components@0.2.0...@microsoft/fast-components@0.3.0) (2020-03-18)


### Features

* add switch as new web component ([#2789](https://github.com/Microsoft/fast/issues/2789)) ([803e49b](https://github.com/Microsoft/fast/commit/803e49b))
* add text area web component ([#2787](https://github.com/Microsoft/fast/issues/2787)) ([0ecf9b2](https://github.com/Microsoft/fast/commit/0ecf9b2))





# [0.2.0](https://github.com/Microsoft/fast/compare/@microsoft/fast-components@0.1.0...@microsoft/fast-components@0.2.0) (2020-03-13)


### Features

* add card as a new web component ([#2737](https://github.com/Microsoft/fast/issues/2737)) ([9047a7a](https://github.com/Microsoft/fast/commit/9047a7a))
* add checkbox web component ([#2762](https://github.com/Microsoft/fast/issues/2762)) ([2b3b0ad](https://github.com/Microsoft/fast/commit/2b3b0ad))
* add dialog as a new web component ([#2751](https://github.com/Microsoft/fast/issues/2751)) ([be4f207](https://github.com/Microsoft/fast/commit/be4f207))
* add elevation algorithm to web-components ([#2779](https://github.com/Microsoft/fast/issues/2779)) ([4cfd4f4](https://github.com/Microsoft/fast/commit/4cfd4f4))
* add form association component ([#2741](https://github.com/Microsoft/fast/issues/2741)) ([4c50c76](https://github.com/Microsoft/fast/commit/4c50c76))
* add text field web component ([#2785](https://github.com/Microsoft/fast/issues/2785)) ([c11b651](https://github.com/Microsoft/fast/commit/c11b651))





# 0.1.0 (2020-02-28)


### Bug Fixes

* reference to observable target ([#2683](https://github.com/Microsoft/fast/issues/2683)) ([65d81e0](https://github.com/Microsoft/fast/commit/65d81e0))


### Features

* add fast-components package ([#2677](https://github.com/Microsoft/fast/issues/2677)) ([9f37cbb](https://github.com/Microsoft/fast/commit/9f37cbb))
* adds design-system provider stub component ([#2681](https://github.com/Microsoft/fast/issues/2681)) ([33e22a4](https://github.com/Microsoft/fast/commit/33e22a4))<|MERGE_RESOLUTION|>--- conflicted
+++ resolved
@@ -1,20 +1,12 @@
 # Change Log - @microsoft/fast-components
 
-<<<<<<< HEAD
-This log was last generated on Thu, 22 Apr 2021 00:17:07 GMT and should not be manually modified.
-=======
 This log was last generated on Thu, 22 Apr 2021 07:21:10 GMT and should not be manually modified.
->>>>>>> fe11a94f
 
 <!-- Start content -->
 
 ## 1.20.3
 
-<<<<<<< HEAD
-Thu, 22 Apr 2021 00:17:07 GMT
-=======
 Thu, 22 Apr 2021 07:21:10 GMT
->>>>>>> fe11a94f
 
 ### Patches
 
