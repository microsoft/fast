import { css } from "@microsoft/fast-element";
import { display, forcedColorsStylesheetBehavior } from "@microsoft/fast-foundation";
import { SystemColors } from "@microsoft/fast-web-utilities";
import { bodyFont, designUnit, disabledOpacity } from "../design-tokens";
import {
    heightNumber,
    neutralForegroundRestBehavior,
    neutralOutlineRestBehavior,
} from "../styles/index";

export const horizontalSliderStyles = css`
    :host {
        align-self: start;
        grid-row: 2;
        margin-top: -2px;
        height: calc((${heightNumber} / 2 + ${designUnit}) * 1px);
        width: auto;
    }
    .container {
        grid-template-rows: auto auto;
        grid-template-columns: 0;
    }
    .label {
        margin: 2px 0;
    }
`;

export const verticalSliderStyles = css`
    :host {
        justify-self: start;
        grid-column: 2;
        margin-left: 2px;
        height: auto;
        width: calc((${heightNumber} / 2 + ${designUnit}) * 1px);
    }
    .container {
        grid-template-columns: auto auto;
        grid-template-rows: 0;
        min-width: calc(var(--thumb-size) * 1px);
        height: calc(var(--thumb-size) * 1px);
    }
    .mark {
        transform: rotate(90deg);
        align-self: center;
    }
    .label {
        margin-left: calc((${designUnit} / 2) * 3px);
        align-self: center;
    }
`;

export const sliderLabelStyles = (context, definition) =>
    css`
        ${display("block")} :host {
<<<<<<< HEAD
            font-family: var(--body-font);
=======
            // font-family: ${bodyFont};
>>>>>>> bae6f3ce
            color: ${neutralForegroundRestBehavior.var};
            fill: currentcolor;
        }
        .root {
            position: absolute;
            display: grid;
        }
        .container {
            display: grid;
            justify-self: center;
        }
        .label {
            justify-self: center;
            align-self: center;
            white-space: nowrap;
            max-width: 30px;
        }
        .mark {
<<<<<<< HEAD
            width: calc((var(--design-unit) / 4) * 1px);
=======
            width: calc((${designUnit} / 4) * 1px);
>>>>>>> bae6f3ce
            height: calc(${heightNumber} * 0.25 * 1px);
            background: ${neutralOutlineRestBehavior.var};
            justify-self: center;
        }
        :host(.disabled) {
<<<<<<< HEAD
            opacity: var(--disabled-opacity);
=======
            opacity: ${disabledOpacity};
>>>>>>> bae6f3ce
        }
    `.withBehaviors(
        neutralForegroundRestBehavior,
        neutralOutlineRestBehavior,
        forcedColorsStylesheetBehavior(
            css`
                .mark {
                    forced-color-adjust: none;
                    background: ${SystemColors.FieldText};
                }
                :host(.disabled) {
                    forced-color-adjust: none;
                    opacity: 1;
                }
                :host(.disabled) .label {
                    color: ${SystemColors.GrayText};
                }
                :host(.disabled) .mark {
                    background: ${SystemColors.GrayText};
                }
            `
        )
    );<|MERGE_RESOLUTION|>--- conflicted
+++ resolved
@@ -52,11 +52,7 @@
 export const sliderLabelStyles = (context, definition) =>
     css`
         ${display("block")} :host {
-<<<<<<< HEAD
-            font-family: var(--body-font);
-=======
-            // font-family: ${bodyFont};
->>>>>>> bae6f3ce
+            font-family: ${bodyFont};
             color: ${neutralForegroundRestBehavior.var};
             fill: currentcolor;
         }
@@ -75,21 +71,13 @@
             max-width: 30px;
         }
         .mark {
-<<<<<<< HEAD
-            width: calc((var(--design-unit) / 4) * 1px);
-=======
             width: calc((${designUnit} / 4) * 1px);
->>>>>>> bae6f3ce
             height: calc(${heightNumber} * 0.25 * 1px);
             background: ${neutralOutlineRestBehavior.var};
             justify-self: center;
         }
         :host(.disabled) {
-<<<<<<< HEAD
-            opacity: var(--disabled-opacity);
-=======
             opacity: ${disabledOpacity};
->>>>>>> bae6f3ce
         }
     `.withBehaviors(
         neutralForegroundRestBehavior,
