--- conflicted
+++ resolved
@@ -8,15 +8,9 @@
         ${display("block")} :host {
             box-sizing: content-box;
             height: 0;
-<<<<<<< HEAD
-            margin: calc(var(--design-unit) * 1px) 0;
-            border: none;
-            border-top: calc(var(--outline-width) * 1px) solid
-=======
             margin: calc(${designUnit} * 1px) 0;
             border: none;
             border-top: calc(${outlineWidth} * 1px) solid
->>>>>>> bae6f3ce
                 ${neutralDividerRestBehavior.var};
         }
     `.withBehaviors(neutralDividerRestBehavior);