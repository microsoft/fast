--- conflicted
+++ resolved
@@ -32,28 +32,17 @@
 
         .tooltip {
             box-sizing: border-box;
-<<<<<<< HEAD
-            border-radius: calc(var(--corner-radius) * 1px);
-            border: calc(var(--outline-width) * 1px) solid ${neutralFocusBehavior.var};
-=======
             border-radius: calc(${cornerRadius} * 1px);
             border: calc(${outlineWidth} * 1px) solid ${neutralFocusBehavior.var};
->>>>>>> bae6f3ce
             box-shadow: 0 0 0 1px ${neutralFocusBehavior.var} inset;
             background: ${neutralFillRestBehavior.var};
             color: ${neutralForegroundRestBehavior.var};
             padding: 4px;
             height: fit-content;
             width: fit-content;
-<<<<<<< HEAD
-            font-family: var(--body-font);
-            font-size: var(--type-ramp-base-font-size);
-            line-height: var(--type-ramp-base-line-height);
-=======
             font-family: ${bodyFont};
             font-size: ${typeRampBaseFontSize};
             line-height: ${typeRampBaseLineHeight};
->>>>>>> bae6f3ce
             white-space: nowrap;
             ${/* TODO: a mechanism to manage z-index across components
             https://github.com/microsoft/fast/issues/3813 */ ""}
