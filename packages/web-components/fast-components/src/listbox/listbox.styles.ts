--- conflicted
+++ resolved
@@ -22,20 +22,11 @@
     css`
         ${display("inline-flex")} :host {
             background: ${neutralLayerFloatingBehavior.var};
-<<<<<<< HEAD
-            border: calc(var(--outline-width) * 1px) solid
-                ${neutralOutlineRestBehavior.var};
-            border-radius: calc(var(--corner-radius) * 1px);
-            box-sizing: border-box;
-            flex-direction: column;
-            padding: calc(var(--design-unit) * 1px) 0;
-=======
             border: calc(${outlineWidth} * 1px) solid ${neutralOutlineRestBehavior.var};
             border-radius: calc(${cornerRadius} * 1px);
             box-sizing: border-box;
             flex-direction: column;
             padding: calc(${designUnit} * 1px) 0;
->>>>>>> bae6f3ce
         }
 
         :host(:focus-within:not([disabled])) {
