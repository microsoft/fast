/**
 * Export all custom element definitions
 */

import { fastAccordion, fastAccordionItem } from "./accordion/index.js";
import { fastDataGrid, fastDataGridCell, fastDataGridRow } from "./data-grid/index.js";
import {
    fastPicker,
    fastPickerList,
    fastPickerListItem,
    fastPickerMenu,
    fastPickerMenuOption,
} from "./picker/index.js";
import { fastTab, fastTabPanel, fastTabs } from "./tabs/index.js";

import type { Anchor } from "./anchor/index.js";
import type { Button } from "./button/index.js";
import type { Card } from "./card/index.js";
import type { Container } from "@microsoft/fast-foundation";
import type { DesignSystemProvider } from "./design-system-provider/index.js";
import type { Disclosure } from "./disclosure/index.js";
import { fastAnchor } from "./anchor/index.js";
import { fastAnchoredRegion } from "./anchored-region/index.js";
import { fastAvatar } from "./avatar/index.js";
import { fastBadge } from "./badge/index.js";
import { fastBreadcrumb } from "./breadcrumb/index.js";
import { fastBreadcrumbItem } from "./breadcrumb-item/index.js";
import { fastButton } from "./button/index.js";
import { fastCalendar } from "./calendar/index.js";
import { fastCard } from "./card/index.js";
import { fastCheckbox } from "./checkbox/index.js";
import { fastCombobox } from "./combobox/index.js";
<<<<<<< HEAD
=======
import { fastDataGrid, fastDataGridCell, fastDataGridRow } from "./data-grid/index.js";
>>>>>>> 9728622f
import { fastDatePicker } from "./date-picker/index.js";
import { fastDesignSystemProvider } from "./design-system-provider/index.js";
import { fastDialog } from "./dialog/index.js";
import { fastDisclosure } from "./disclosure/index.js";
import { fastDivider } from "./divider/index.js";
import { fastFlipper } from "./flipper/index.js";
import { fastHorizontalScroll } from "./horizontal-scroll/index.js";
import { fastListbox } from "./listbox/index.js";
import { fastMenu } from "./menu/index.js";
import { fastMenuItem } from "./menu-item/index.js";
import { fastNumberField } from "./number-field/index.js";
import { fastOption } from "./listbox-option/index.js";
import { fastProgress } from "./progress/index.js";
import { fastProgressRing } from "./progress-ring/index.js";
import { fastRadio } from "./radio/index.js";
import { fastRadioGroup } from "./radio-group/index.js";
import { fastSearch } from "./search/index.js";
import { fastSelect } from "./select/index.js";
import { fastSkeleton } from "./skeleton/index.js";
import { fastSlider } from "./slider/index.js";
import { fastSliderLabel } from "./slider-label/index.js";
import { fastSwitch } from "./switch/index.js";
import { fastTextArea } from "./text-area/index.js";
import { fastTextField } from "./text-field/index.js";
import { fastToolbar } from "./toolbar/index.js";
import { fastTooltip } from "./tooltip/index.js";
import { fastTreeItem } from "./tree-item/index.js";
import { fastTreeView } from "./tree-view/index.js";
import type { HorizontalScroll } from "./horizontal-scroll/index.js";
import type { Listbox } from "./listbox/index.js";
import type { Search } from "./search/index.js";
import type { SliderLabel } from "./slider-label/index.js";
import type { TextArea } from "./text-area/index.js";
import type { TextField } from "./text-field/index.js";
import type { Toolbar } from "./toolbar/index.js";

// Don't delete these. They're needed so that API-extractor doesn't add import types
// with improper pathing
/* eslint-disable @typescript-eslint/no-unused-vars */

/* eslint-enable @typescript-eslint/no-unused-vars */

// When adding new components, make sure to add the component to the `allComponents` object
// in addition to exporting the component by name. Ideally we would be able to just add
// `export * as allComponents from "./custom-elements" from  src/index.ts but API extractor
// throws for `export * as` expressions. https://github.com/microsoft/rushstack/pull/1796S

export {
    fastAccordion,
    fastAccordionItem,
    fastAnchor,
    fastAnchoredRegion,
    fastAvatar,
    fastBadge,
    fastBreadcrumb,
    fastBreadcrumbItem,
    fastButton,
    fastCalendar,
    fastCard,
    fastCheckbox,
    fastCombobox,
    fastDataGrid,
    fastDataGridCell,
    fastDataGridRow,
    fastDatePicker,
    fastDesignSystemProvider,
    fastDialog,
    fastDisclosure,
    fastDivider,
    fastFlipper,
    fastHorizontalScroll,
    fastListbox,
    fastOption,
    fastMenu,
    fastMenuItem,
    fastNumberField,
    fastPicker,
    fastPickerList,
    fastPickerListItem,
    fastPickerMenu,
    fastPickerMenuOption,
    fastProgress,
    fastProgressRing,
    fastRadio,
    fastRadioGroup,
    fastSearch,
    fastSelect,
    fastSkeleton,
    fastSlider,
    fastSliderLabel,
    fastSwitch,
    fastTabs,
    fastTab,
    fastTabPanel,
    fastTextArea,
    fastTextField,
    fastTooltip,
    fastToolbar,
    fastTreeView,
    fastTreeItem,
};

/**
 * All Web Components
 * @public
 * @remarks
 * This object can be passed directly to the Design System's `register` method to
 * statically link and register all available components.
 */
export const allComponents = {
    fastAccordion,
    fastAccordionItem,
    fastAnchor,
    fastAnchoredRegion,
    fastAvatar,
    fastBadge,
    fastBreadcrumb,
    fastBreadcrumbItem,
    fastButton,
    fastCalendar,
    fastCard,
    fastCheckbox,
    fastCombobox,
    fastDataGrid,
    fastDataGridCell,
    fastDataGridRow,
    fastDatePicker,
    fastDesignSystemProvider,
    fastDialog,
    fastDisclosure,
    fastDivider,
    fastFlipper,
    fastHorizontalScroll,
    fastListbox,
    fastOption,
    fastMenu,
    fastMenuItem,
    fastNumberField,
    fastPicker,
    fastPickerList,
    fastPickerListItem,
    fastPickerMenu,
    fastPickerMenuOption,
    fastProgress,
    fastProgressRing,
    fastRadio,
    fastRadioGroup,
    fastSearch,
    fastSelect,
    fastSkeleton,
    fastSlider,
    fastSliderLabel,
    fastSwitch,
    fastTabs,
    fastTab,
    fastTabPanel,
    fastTextArea,
    fastTextField,
    fastTooltip,
    fastToolbar,
    fastTreeView,
    fastTreeItem,
    register(container?: Container, ...rest: any[]) {
        if (!container) {
            // preserve backward compatibility with code that loops through
            // the values of this object and calls them as funcs with no args
            return;
        }

        for (const key in this) {
            if (key === "register") {
                continue;
            }

            this[key]().register(container, ...rest);
        }
    },
};<|MERGE_RESOLUTION|>--- conflicted
+++ resolved
@@ -1,24 +1,8 @@
 /**
  * Export all custom element definitions
  */
-
+import type { Container } from "@microsoft/fast-foundation";
 import { fastAccordion, fastAccordionItem } from "./accordion/index.js";
-import { fastDataGrid, fastDataGridCell, fastDataGridRow } from "./data-grid/index.js";
-import {
-    fastPicker,
-    fastPickerList,
-    fastPickerListItem,
-    fastPickerMenu,
-    fastPickerMenuOption,
-} from "./picker/index.js";
-import { fastTab, fastTabPanel, fastTabs } from "./tabs/index.js";
-
-import type { Anchor } from "./anchor/index.js";
-import type { Button } from "./button/index.js";
-import type { Card } from "./card/index.js";
-import type { Container } from "@microsoft/fast-foundation";
-import type { DesignSystemProvider } from "./design-system-provider/index.js";
-import type { Disclosure } from "./disclosure/index.js";
 import { fastAnchor } from "./anchor/index.js";
 import { fastAnchoredRegion } from "./anchored-region/index.js";
 import { fastAvatar } from "./avatar/index.js";
@@ -30,10 +14,7 @@
 import { fastCard } from "./card/index.js";
 import { fastCheckbox } from "./checkbox/index.js";
 import { fastCombobox } from "./combobox/index.js";
-<<<<<<< HEAD
-=======
 import { fastDataGrid, fastDataGridCell, fastDataGridRow } from "./data-grid/index.js";
->>>>>>> 9728622f
 import { fastDatePicker } from "./date-picker/index.js";
 import { fastDesignSystemProvider } from "./design-system-provider/index.js";
 import { fastDialog } from "./dialog/index.js";
@@ -45,10 +26,15 @@
 import { fastMenu } from "./menu/index.js";
 import { fastMenuItem } from "./menu-item/index.js";
 import { fastNumberField } from "./number-field/index.js";
-import { fastOption } from "./listbox-option/index.js";
+import {
+    fastPicker,
+    fastPickerList,
+    fastPickerListItem,
+    fastPickerMenu,
+    fastPickerMenuOption,
+} from "./picker/index.js";
+import { fastProgressRing } from "./progress-ring/index.js";
 import { fastProgress } from "./progress/index.js";
-import { fastProgressRing } from "./progress-ring/index.js";
-import { fastRadio } from "./radio/index.js";
 import { fastRadioGroup } from "./radio-group/index.js";
 import { fastSearch } from "./search/index.js";
 import { fastSelect } from "./select/index.js";
