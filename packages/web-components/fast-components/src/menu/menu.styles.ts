import { css } from "@microsoft/fast-element";
import { display, forcedColorsStylesheetBehavior } from "@microsoft/fast-foundation";
import { SystemColors } from "@microsoft/fast-web-utilities";
import { cornerRadius, designUnit, outlineWidth } from "../design-tokens";
import {
    elevation,
    neutralDividerRestBehavior,
    neutralLayerFloatingBehavior,
} from "../styles/index";

export const menuStyles = (context, definition) =>
    css`
        ${display("block")} :host {
            --elevation: 11;
            background: ${neutralLayerFloatingBehavior.var};
<<<<<<< HEAD
            border: calc(var(--outline-width) * 1px) solid transparent;
            ${elevation}
            margin: 0;
            border-radius: calc(var(--corner-radius) * 1px);
            padding: calc(var(--design-unit) * 1px) 0;
=======
            border: calc(${outlineWidth} * 1px) solid transparent;
            ${elevation}
            margin: 0;
            border-radius: calc(${cornerRadius} * 1px);
            padding: calc(${designUnit} * 1px) 0;
>>>>>>> bae6f3ce
            max-width: 368px;
            min-width: 64px;
        }

        :host([slot="submenu"]) {
            width: max-content;
<<<<<<< HEAD
            margin: 0 calc(var(--design-unit) * 1px);
=======
            margin: 0 calc(${designUnit} * 1px);
>>>>>>> bae6f3ce
        }

        ::slotted(hr) {
            box-sizing: content-box;
            height: 0;
            margin: 0;
            border: none;
<<<<<<< HEAD
            border-top: calc(var(--outline-width) * 1px) solid var(--neutral-divider-rest);
=======
            border-top: calc(${outlineWidth} * 1px) solid var(--neutral-divider-rest);
>>>>>>> bae6f3ce
        }
    `.withBehaviors(
        neutralLayerFloatingBehavior,
        neutralDividerRestBehavior,
        forcedColorsStylesheetBehavior(
            css`
                :host {
                    background: ${SystemColors.Canvas};
                    border-color: ${SystemColors.CanvasText};
                }
            `
        )
    );<|MERGE_RESOLUTION|>--- conflicted
+++ resolved
@@ -13,30 +13,18 @@
         ${display("block")} :host {
             --elevation: 11;
             background: ${neutralLayerFloatingBehavior.var};
-<<<<<<< HEAD
-            border: calc(var(--outline-width) * 1px) solid transparent;
-            ${elevation}
-            margin: 0;
-            border-radius: calc(var(--corner-radius) * 1px);
-            padding: calc(var(--design-unit) * 1px) 0;
-=======
             border: calc(${outlineWidth} * 1px) solid transparent;
             ${elevation}
             margin: 0;
             border-radius: calc(${cornerRadius} * 1px);
             padding: calc(${designUnit} * 1px) 0;
->>>>>>> bae6f3ce
             max-width: 368px;
             min-width: 64px;
         }
 
         :host([slot="submenu"]) {
             width: max-content;
-<<<<<<< HEAD
-            margin: 0 calc(var(--design-unit) * 1px);
-=======
             margin: 0 calc(${designUnit} * 1px);
->>>>>>> bae6f3ce
         }
 
         ::slotted(hr) {
@@ -44,11 +32,7 @@
             height: 0;
             margin: 0;
             border: none;
-<<<<<<< HEAD
-            border-top: calc(var(--outline-width) * 1px) solid var(--neutral-divider-rest);
-=======
             border-top: calc(${outlineWidth} * 1px) solid var(--neutral-divider-rest);
->>>>>>> bae6f3ce
         }
     `.withBehaviors(
         neutralLayerFloatingBehavior,
