import { css } from "@microsoft/fast-element";
import { forcedColorsStylesheetBehavior } from "@microsoft/fast-foundation";
import { SystemColors } from "@microsoft/fast-web-utilities";
import { display } from "@microsoft/fast-foundation";
import { neutralFillRestBehavior } from "../styles";
import { cornerRadius } from "../design-tokens";

export const skeletonStyles = (context, definition) =>
    css`
        ${display("block")} :host {
            --skeleton-fill-default: #e1dfdd;
            overflow: hidden;
            width: 100%;
            position: relative;
            background-color: var(--skeleton-fill, var(--skeleton-fill-default));
            --skeleton-animation-gradient-default: linear-gradient(
                270deg,
                var(--skeleton-fill, var(--skeleton-fill-default)) 0%,
                #f3f2f1 51.13%,
                var(--skeleton-fill, var(--skeleton-fill-default)) 100%
            );
            --skeleton-animation-timing-default: ease-in-out;
        }

        :host([shape="rect"]) {
<<<<<<< HEAD
            border-radius: calc(var(--corner-radius) * 1px);
=======
            border-radius: calc(${cornerRadius} * 1px);
>>>>>>> bae6f3ce
        }

        :host([shape="circle"]) {
            border-radius: 100%;
            overflow: hidden;
        }

        object {
            position: absolute;
            width: 100%;
            height: auto;
            z-index: 2;
        }

        object img {
            width: 100%;
            height: auto;
        }

        ${display("block")} span.shimmer {
            position: absolute;
            width: 100%;
            height: 100%;
            background-image: var(
                --skeleton-animation-gradient,
                var(--skeleton-animation-gradient-default)
            );
            background-size: 0px 0px / 90% 100%;
            background-repeat: no-repeat;
            background-color: var(
                --skeleton-animation-fill,
                ${neutralFillRestBehavior.var}
            );
            animation: shimmer 2s infinite;
            animation-timing-function: var(
                --skeleton-animation-timing,
                var(--skeleton-timing-default)
            );
            animation-direction: normal;
            z-index: 1;
        }

        ::slotted(svg) {
            z-index: 2;
        }

        ::slotted(.pattern) {
            width: 100%;
            height: 100%;
        }

        @keyframes shimmer {
            0% {
                transform: translateX(-100%);
            }
            100% {
                transform: translateX(100%);
            }
        }
    `.withBehaviors(
        neutralFillRestBehavior,
        forcedColorsStylesheetBehavior(
            css`
                :host {
                    forced-color-adjust: none;
                    background-color: ${SystemColors.ButtonFace};
                    box-shadow: 0 0 0 1px ${SystemColors.ButtonText};
                }

                ${display("block")} span.shimmer {
                    display: none;
                }
            `
        )
    );<|MERGE_RESOLUTION|>--- conflicted
+++ resolved
@@ -23,11 +23,7 @@
         }
 
         :host([shape="rect"]) {
-<<<<<<< HEAD
-            border-radius: calc(var(--corner-radius) * 1px);
-=======
             border-radius: calc(${cornerRadius} * 1px);
->>>>>>> bae6f3ce
         }
 
         :host([shape="circle"]) {
