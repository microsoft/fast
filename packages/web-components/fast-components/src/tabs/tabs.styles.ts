--- conflicted
+++ resolved
@@ -18,15 +18,9 @@
     css`
         ${display("grid")} :host {
             box-sizing: border-box;
-<<<<<<< HEAD
-            font-family: var(--body-font);
-            font-size: var(--type-ramp-base-font-size);
-            line-height: var(--type-ramp-base-line-height);
-=======
             font-family: ${bodyFont};
             font-size: ${typeRampBaseFontSize};
             line-height: ${typeRampBaseLineHeight};
->>>>>>> bae6f3ce
             color: ${neutralForegroundRestBehavior.var};
             grid-template-columns: auto 1fr auto;
             grid-template-rows: auto 1fr;
@@ -39,11 +33,7 @@
             position: relative;
             width: max-content;
             align-self: end;
-<<<<<<< HEAD
-            padding: calc(var(--design-unit) * 4px) calc(var(--design-unit) * 4px) 0;
-=======
             padding: calc(${designUnit} * 4px) calc(${designUnit} * 4px) 0;
->>>>>>> bae6f3ce
             box-sizing: border-box;
         }
 
@@ -60,12 +50,7 @@
             justify-self: center;
             background: ${accentFillRestBehavior.var};
             margin-top: 10px;
-<<<<<<< HEAD
-            border-radius: calc(var(--corner-radius) * 1px)
-                calc(var(--corner-radius) * 1px) 0 0;
-=======
             border-radius: calc(${cornerRadius} * 1px) calc(${cornerRadius} * 1px) 0 0;
->>>>>>> bae6f3ce
         }
 
         .activeIndicatorTransition {
@@ -94,14 +79,8 @@
             width: max-content;
             justify-self: end;
             width: 100%;
-<<<<<<< HEAD
-            padding: calc((${heightNumber} - var(--design-unit)) * 1px)
-                calc(var(--design-unit) * 4px)
-                calc((${heightNumber} - var(--design-unit)) * 1px) 0;
-=======
             padding: calc((${heightNumber} - ${designUnit}) * 1px)
                 calc(${designUnit} * 4px) calc((${heightNumber} - ${designUnit}) * 1px) 0;
->>>>>>> bae6f3ce
         }
 
         :host([orientation="vertical"]) .tabpanel {
@@ -123,12 +102,7 @@
             align-self: center;
             background: ${accentFillRestBehavior.var};
             margin-top: 0;
-<<<<<<< HEAD
-            border-radius: 0 calc(var(--corner-radius) * 1px)
-                calc(var(--corner-radius) * 1px) 0;
-=======
             border-radius: 0 calc(${cornerRadius} * 1px) calc(${cornerRadius} * 1px) 0;
->>>>>>> bae6f3ce
         }
 
         :host([orientation="vertical"]) .activeIndicatorTransition {
