import { css } from "@microsoft/fast-element";
import { display, forcedColorsStylesheetBehavior } from "@microsoft/fast-foundation";
import { SystemColors } from "@microsoft/fast-web-utilities";
<<<<<<< HEAD
import { accentFillRestBehavior, neutralForegroundRestBehavior } from "../styles/index";
=======
import {
    accentFillRestBehavior,
    heightNumber,
    neutralForegroundRestBehavior,
} from "../styles";
>>>>>>> 2c49f604

export const TabsStyles = css`
    ${display("grid")} :host {
        box-sizing: border-box;
        font-family: var(--body-font);
        font-size: var(--type-ramp-base-font-size);
        line-height: var(--type-ramp-base-line-height);
        color: var(--neutral-foreground-rest);
        grid-template-columns: auto 1fr auto;
        grid-template-rows: auto 1fr;
    }

    .tablist {
        display: grid;
        grid-template-rows: auto auto;
        grid-template-columns: auto;
        position: relative;
        width: max-content;
        align-self: end;
        padding: calc(var(--design-unit) * 4px) calc(var(--design-unit) * 4px) 0;
        box-sizing: border-box;
    }

    .start {
        padding: 2px;
    }

    .end {
        padding: 2px;
    }

    .activeIndicator {
        grid-row: 2;
        grid-column: 1;
        width: 100%;
        height: 5px;
        justify-self: center;
        background: var(--accent-fill-rest);
        margin-top: 10px;
        border-radius: calc(var(--corner-radius) * 1px) calc(var(--corner-radius) * 1px) 0
            0;
    }

    .activeIndicatorTransition {
        transition: transform 0.2s ease-in-out;
    }

    .tabpanel {
        grid-row: 2;
        grid-column-start: 1;
        grid-column-end: 4;
        position: relative;
    }

    :host(.vertical) {
        grid-template-rows: auto 1fr auto;
        grid-template-columns: auto 1fr;
    }

    :host(.vertical) .tablist {
        grid-row-start: 2;
        grid-row-end: 2;
        display: grid;
        grid-template-rows: auto;
        grid-template-columns: auto 1fr;
        position: relative;
        width: max-content;
        justify-self: end;
        width: 100%;
        padding: calc((${heightNumber} - var(--design-unit)) * 1px)
            calc(var(--design-unit) * 4px)
            calc((${heightNumber} - var(--design-unit)) * 1px) 0;
    }

    :host(.vertical) .tabpanel {
        grid-column: 2;
        grid-row-start: 1;
        grid-row-end: 4;
    }

    :host(.vertical) .end {
        grid-row: 3;
    }

    :host(.vertical) .activeIndicator {
        grid-column: 1;
        grid-row: 1;
        width: 5px;
        height: 100%;
        margin-inline-end: 10px;
        align-self: center;
        background: var(--accent-fill-rest);
        margin-top: 0;
        border-radius: 0 calc(var(--corner-radius) * 1px) calc(var(--corner-radius) * 1px)
            0;
    }

    :host(.vertical) .activeIndicatorTransition {
        transition: transform 0.2s linear;
    }
`.withBehaviors(
    accentFillRestBehavior,
    neutralForegroundRestBehavior,
    forcedColorsStylesheetBehavior(
        css`
            .activeIndicator,
            :host(.vertical) .activeIndicator {
                forced-color-adjust: none;
                background: ${SystemColors.Highlight};
            }
        `
    )
);<|MERGE_RESOLUTION|>--- conflicted
+++ resolved
@@ -1,15 +1,7 @@
 import { css } from "@microsoft/fast-element";
 import { display, forcedColorsStylesheetBehavior } from "@microsoft/fast-foundation";
 import { SystemColors } from "@microsoft/fast-web-utilities";
-<<<<<<< HEAD
-import { accentFillRestBehavior, neutralForegroundRestBehavior } from "../styles/index";
-=======
-import {
-    accentFillRestBehavior,
-    heightNumber,
-    neutralForegroundRestBehavior,
-} from "../styles";
->>>>>>> 2c49f604
+import { accentFillRestBehavior, heightNumber, neutralForegroundRestBehavior } from "../styles/index";
 
 export const TabsStyles = css`
     ${display("grid")} :host {
