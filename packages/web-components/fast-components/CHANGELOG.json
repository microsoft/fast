{
  "name": "@microsoft/fast-components",
  "entries": [
    {
<<<<<<< HEAD
      "date": "Thu, 22 Apr 2021 00:17:07 GMT",
=======
      "date": "Thu, 22 Apr 2021 07:21:10 GMT",
>>>>>>> fe11a94f
      "tag": "@microsoft/fast-components_v1.20.3",
      "version": "1.20.3",
      "comments": {
        "patch": [
          {
            "comment": "add pointer-events none to button styles to prevent focus rect outline",
            "author": "chhol@microsoft.com",
            "commit": "07ca9bdfb7699dbc6b4a101aa9218856e98cca8b",
            "package": "@microsoft/fast-components"
          },
          {
            "comment": "add function to check for separator, add example and update style for not href item",
            "author": "khamu@microsoft.com",
            "commit": "e8efeefeca3743076874cd51c06fa3ea7d13e7d0",
            "package": "@microsoft/fast-components"
          }
        ]
      }
    },
    {
      "date": "Fri, 16 Apr 2021 01:19:08 GMT",
      "tag": "@microsoft/fast-components_v1.20.1",
      "version": "1.20.1",
      "comments": {
        "patch": [
          {
            "comment": "fix anchored region positioning bugs",
            "author": "scomea@microsoft.com",
            "commit": "b0aaad7a455e6fd08336ffe210eb4e2db72781c9",
            "package": "@microsoft/fast-components"
          }
        ],
        "none": [
          {
            "comment": "Bump @microsoft/fast-tooling to v0.18.0",
            "author": "7559015+janechu@users.noreply.github.com",
            "commit": "6130e34254ba97e5b7922b669e4e287cbb54585e",
            "package": "@microsoft/fast-components"
          },
          {
            "comment": "Bump @microsoft/fast-web-utilities to v4.7.3",
            "author": "7559015+janechu@users.noreply.github.com",
            "commit": "832c1086c05099de4f7c9261dd85b7b32605538c",
            "package": "@microsoft/fast-components"
          },
          {
            "comment": "Bump @microsoft/fast-foundation to v1.18.0",
            "author": "nicholasrice@users.noreply.github.com",
            "commit": "b6c2929d5b0eddc334b302db553a91681d4c4a0a",
            "package": "@microsoft/fast-components"
          }
        ]
      }
    }
  ]
}<|MERGE_RESOLUTION|>--- conflicted
+++ resolved
@@ -2,11 +2,7 @@
   "name": "@microsoft/fast-components",
   "entries": [
     {
-<<<<<<< HEAD
-      "date": "Thu, 22 Apr 2021 00:17:07 GMT",
-=======
       "date": "Thu, 22 Apr 2021 07:21:10 GMT",
->>>>>>> fe11a94f
       "tag": "@microsoft/fast-components_v1.20.3",
       "version": "1.20.3",
       "comments": {
