--- conflicted
+++ resolved
@@ -9,7 +9,6 @@
 import { FormAssociatedButton } from "./button.form-associated";
 
 /**
-<<<<<<< HEAD
  * Define InstallTrigger as part of the Window to check for its presence in FireFox for working around the missing delegatesFocus support
  */
 declare global {
@@ -17,12 +16,12 @@
         InstallTrigger: any;
     }
 }
-=======
+
+/**
  * Button configuration options
  * @public
  */
 export type ButtonOptions = FoundationElementDefinition & StartEndOptions;
->>>>>>> 291ed18f
 
 /**
  * A Button Custom HTML Element.
