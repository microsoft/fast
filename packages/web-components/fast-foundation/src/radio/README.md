--- conflicted
+++ resolved
@@ -120,17 +120,9 @@
 
 #### Methods
 
-<<<<<<< HEAD
-| Name              | Privacy | Description                       | Parameters         | Return            | Inherited From |
-| ----------------- | ------- | --------------------------------- | ------------------ | ----------------- | -------------- |
-| `keypressHandler` | public  | Handles key presses on the radio. | `e: KeyboardEvent` | `boolean or void` |                |
-| `clickHandler`    | public  | Handles clicks on the radio.      | `e: MouseEvent`    | `boolean or void` |                |
-=======
 | Name              | Privacy   | Description                       | Parameters         | Return            | Inherited From |
 | ----------------- | --------- | --------------------------------- | ------------------ | ----------------- | -------------- |
-| `readOnlyChanged` | protected |                                   |                    | `void`            |                |
 | `keypressHandler` | public    | Handles key presses on the radio. | `e: KeyboardEvent` | `boolean or void` |                |
->>>>>>> f89f89ba
 
 #### Events
 
