import { attr, observable } from "@microsoft/fast-element";
import { keySpace } from "@microsoft/fast-web-utilities";
<<<<<<< HEAD
import type { FASTRadioGroup } from "src/radio-group/radio-group.js";
=======
import { FASTRadioGroup } from "../radio-group/index.js";
import type { StaticallyComposableHTML } from "../utilities/template-helpers.js";
>>>>>>> f89f89ba
import { FormAssociatedRadio } from "./radio.form-associated.js";

/**
 * A structure representing a {@link @microsoft/fast-foundation#(FASTRadio:class)} element
 * @public
 */
export type RadioControl = Pick<
    HTMLInputElement,
    "checked" | "disabled" | "focus" | "setAttribute" | "getAttribute"
>;

/**
 * Radio configuration options
 * @public
 */
export type RadioOptions = {
    checkedIndicator?: StaticallyComposableHTML<FASTRadio>;
};

/**
 * A Radio Custom HTML Element.
 * Implements the {@link https://www.w3.org/TR/wai-aria-1.1/#radio | ARIA radio }.
 *
 * @slot checked-indicator - The checked indicator
 * @slot - The default slot for the label
 * @csspart control - The element representing the visual radio control
 * @csspart label - The label
 * @fires change - Emits a custom change event when the checked state changes
 *
 * @public
 */
export class FASTRadio extends FormAssociatedRadio implements RadioControl {
    /**
     * The name of the radio. See {@link https://developer.mozilla.org/en-US/docs/Web/HTML/Element/input#htmlattrdefname | name attribute} for more info.
     */
    @observable
    public name: string;

    /**
     * The element's value to be included in form submission when checked.
     * Default to "on" to reach parity with input[type="radio"]
     *
     * @internal
     */
    public initialValue: string = "on";

    /**
     * @internal
     */
    @observable
    public defaultSlottedNodes: Node[];

    private get radioGroup() {
        return (this as HTMLElement).closest(
            "[role=radiogroup]"
        ) as FASTRadioGroup | null;
    }

    /**
     * @internal
     */
    public defaultCheckedChanged(): void {
        if (this.$fastController.isConnected && !this.dirtyChecked) {
            // Setting this.checked will cause us to enter a dirty state,
            // but if we are clean when defaultChecked is changed, we want to stay
            // in a clean state, so reset this.dirtyChecked
            if (!this.isInsideRadioGroup()) {
                this.checked = this.defaultChecked ?? false;
                this.dirtyChecked = false;
            }
        }
    }

    constructor() {
        super();
        this.proxy.setAttribute("type", "radio");
    }

    /**
     * @internal
     */
    public connectedCallback(): void {
        super.connectedCallback();
        this.validate();

        if (
            this.parentElement?.getAttribute("role") !== "radiogroup" &&
            this.getAttribute("tabindex") === null
        ) {
            if (!this.disabled) {
                this.setAttribute("tabindex", "0");
            }
        }

        if (this.checkedAttribute) {
            if (!this.dirtyChecked) {
                // Setting this.checked will cause us to enter a dirty state,
                // but if we are clean when defaultChecked is changed, we want to stay
                // in a clean state, so reset this.dirtyChecked
                if (!this.isInsideRadioGroup()) {
                    this.checked = this.defaultChecked ?? false;
                    this.dirtyChecked = false;
                }
            }
        }
    }

    private isInsideRadioGroup(): boolean {
        return this.radioGroup !== null;
    }

    /**
     * Handles key presses on the radio.
     * @beta
     */
    public keypressHandler(e: KeyboardEvent): boolean | void {
        switch (e.key) {
            case keySpace:
                if (!this.checked && !this.radioGroup?.readOnly) {
                    this.checked = true;
                }
                return;
        }

        return true;
    }
<<<<<<< HEAD

    /**
     * Handles clicks on the radio.
     * @beta
     */
    public clickHandler(e: MouseEvent): boolean | void {
        if (!this.disabled && !this.radioGroup?.readOnly && !this.checked) {
            this.checked = true;
        }
    }
=======
>>>>>>> f89f89ba
}<|MERGE_RESOLUTION|>--- conflicted
+++ resolved
@@ -1,11 +1,7 @@
 import { attr, observable } from "@microsoft/fast-element";
 import { keySpace } from "@microsoft/fast-web-utilities";
-<<<<<<< HEAD
-import type { FASTRadioGroup } from "src/radio-group/radio-group.js";
-=======
 import { FASTRadioGroup } from "../radio-group/index.js";
 import type { StaticallyComposableHTML } from "../utilities/template-helpers.js";
->>>>>>> f89f89ba
 import { FormAssociatedRadio } from "./radio.form-associated.js";
 
 /**
@@ -132,17 +128,4 @@
 
         return true;
     }
-<<<<<<< HEAD
-
-    /**
-     * Handles clicks on the radio.
-     * @beta
-     */
-    public clickHandler(e: MouseEvent): boolean | void {
-        if (!this.disabled && !this.radioGroup?.readOnly && !this.checked) {
-            this.checked = true;
-        }
-    }
-=======
->>>>>>> f89f89ba
 }