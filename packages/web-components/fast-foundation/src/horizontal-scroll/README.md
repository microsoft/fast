--- conflicted
+++ resolved
@@ -154,20 +154,6 @@
 
 #### Methods
 
-<<<<<<< HEAD
-| Name                 | Privacy   | Description                                                      | Parameters                                                           | Return | Inherited From    |
-| -------------------- | --------- | ---------------------------------------------------------------- | -------------------------------------------------------------------- | ------ | ----------------- |
-| `scrollItemsChanged` | public    | Updates scroll stops and flippers when scroll items change       | `previous: HTMLElement[], next: HTMLElement[]`                       |        |                   |
-| `scrollInView`       | public    | Function that can scroll an item into view.                      | `item: HTMLElement or number, padding: number, rightPadding: number` | `void` |                   |
-| `keyupHandler`       | public    | Lets the user arrow left and right through the horizontal scroll | `e: Event & KeyboardEvent`                                           |        |                   |
-| `scrollToPrevious`   | public    | Scrolls items to the left                                        |                                                                      | `void` |                   |
-| `scrollToNext`       | public    | Scrolls items to the right                                       |                                                                      | `void` |                   |
-| `scrollToPosition`   | public    | Handles scrolling with easing                                    | `newPosition: number, position: number`                              | `void` |                   |
-| `resized`            | public    | Monitors resize event on the horizontal-scroll element           |                                                                      | `void` |                   |
-| `scrolled`           | public    | Monitors scrolled event on the content container                 |                                                                      | `void` |                   |
-| `templateChanged`    | protected |                                                                  |                                                                      | `void` | FoundationElement |
-| `stylesChanged`      | protected |                                                                  |                                                                      | `void` | FoundationElement |
-=======
 | Name                 | Privacy | Description                                                      | Parameters                                                           | Return | Inherited From |
 | -------------------- | ------- | ---------------------------------------------------------------- | -------------------------------------------------------------------- | ------ | -------------- |
 | `scrollItemsChanged` | public  | Updates scroll stops and flippers when scroll items change       | `previous: HTMLElement[], next: HTMLElement[]`                       |        |                |
@@ -178,7 +164,6 @@
 | `scrollToPosition`   | public  | Handles scrolling with easing                                    | `newPosition: number, position: number`                              | `void` |                |
 | `resized`            | public  | Monitors resize event on the horizontal-scroll element           |                                                                      | `void` |                |
 | `scrolled`           | public  | Monitors scrolled event on the content container                 |                                                                      | `void` |                |
->>>>>>> 7df45489
 
 #### Events
 
