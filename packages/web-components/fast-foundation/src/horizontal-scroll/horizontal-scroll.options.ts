import type { StaticallyComposableHTML } from "../utilities/template-helpers.js";
import type { StartEndOptions } from "../patterns/index.js";
<<<<<<< HEAD
import type { FASTHorizontalScroll } from "./horizontal-scroll.js";
=======
import type { ValuesOf } from "../utilities/index.js";
>>>>>>> 7d3b7f37

/**
 * View options for the {@link @microsoft/fast-foundation#(FASTHorizontalScroll:class)|FASTHorizontalScroll} component.
 * @public
 */
export const HorizontalScrollView = {
    default: "default",
    mobile: "mobile",
} as const;

/**
 * View option types for the {@link @microsoft/fast-foundation#(FASTHorizontalScroll:class)|FASTHorizontalScroll} component.
 * @public
 */
export type HorizontalScrollView = ValuesOf<typeof HorizontalScrollView>;

/**
 * Easing values for the {@link @microsoft/fast-foundation#(FASTHorizontalScroll:class)|FASTHorizontalScroll} component.
 * @public
 */
export const ScrollEasing = {
    linear: "linear",
    easeIn: "ease-in",
    easeOut: "ease-out",
    easeInOut: "ease-in-out",
} as const;

/**
 * Easing types for the {@link @microsoft/fast-foundation#(FASTHorizontalScroll:class)|FASTHorizontalScroll} component.
 * @public
 */
export type ScrollEasing = ValuesOf<typeof ScrollEasing>;

/**
 * Horizontal scroll configuration options
 * @public
 */
export type HorizontalScrollOptions = StartEndOptions<FASTHorizontalScroll> & {
    nextFlipper?: StaticallyComposableHTML<FASTHorizontalScroll>;
    previousFlipper?: StaticallyComposableHTML<FASTHorizontalScroll>;
};<|MERGE_RESOLUTION|>--- conflicted
+++ resolved
@@ -1,10 +1,7 @@
 import type { StaticallyComposableHTML } from "../utilities/template-helpers.js";
 import type { StartEndOptions } from "../patterns/index.js";
-<<<<<<< HEAD
 import type { FASTHorizontalScroll } from "./horizontal-scroll.js";
-=======
 import type { ValuesOf } from "../utilities/index.js";
->>>>>>> 7d3b7f37
 
 /**
  * View options for the {@link @microsoft/fast-foundation#(FASTHorizontalScroll:class)|FASTHorizontalScroll} component.
