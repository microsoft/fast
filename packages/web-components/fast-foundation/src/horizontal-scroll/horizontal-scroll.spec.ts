import { css, DOM, html } from "@microsoft/fast-element";
import { expect } from "chai";
import { fixture } from "../test-utilities/fixture";
import { HorizontalScroll, horizontalScrollTemplate as template } from "./index";

const styles = css`
    :host {
        display: block;
    }

    .content-container {
        white-space: nowrap;
        display: inline-block;
    }

    .content-container ::slotted(*) {
        display: inline-block;
        white-space: normal;
    }

    div.scroll-view {
        overflow-x: hidden;
    }
`;

const FASTHorizontalScroll = HorizontalScroll.compose({
    baseName: "horizontal-scroll",
    template,
    styles
})

/**
 * Static widths for calculating expected returns
 */
const horizontalScrollWidth: number = 400;
const cardWidth: number = 100;
const cardMargin: number = 10;
const cardSpace: number = cardWidth + (cardMargin * 2);

/**
 * Function for getting the x-position of an element
 */
const getXPosition = (elm: any): number | null => {
    if (!elm) return null;

    return elm.shadowRoot?.querySelector(".scroll-view")?.scrollLeft;
}

/**
 * Templates used for content
 */
const cardTemplate: string = `<div class="card" style="width: ${cardWidth}px; height: 100px; margin: ${cardMargin}px;"></div>`;

/**
 * Multi card templates
 * @param cnt number of cards
 */
const getCards = (cnt: number): string => new Array(cnt).fill(cardTemplate).reduce((s, c) => s += c, '');

async function setup() {
    const { element, connect, disconnect }:
        {
            element: HorizontalScroll & HTMLElement,
            connect: () => void,
            disconnect: () => void
        } = await fixture(FASTHorizontalScroll());

    // Removing animated scroll so that tests don't have to wait on DOM updates
    element.speed = 0;

    element.setAttribute("style", `width: ${horizontalScrollWidth}px}`);
    element.innerHTML = getCards(8);

    await connect();
    await DOM.nextUpdate();

    return { element, disconnect };
}

describe("HorinzontalScroll", () => {
    describe("Flippers", () => {
        it("should enable the next flipper when content exceeds horizontal-scroll width", async () => {
            const { element, disconnect } = await setup();

            expect(element.shadowRoot?.querySelector(".scroll-next")?.classList.contains("disabled")).to.equal(false);

            await disconnect();
        });

        it("should disable the next flipper if content is less than horizontal-scroll width", async () => {
            const { element, disconnect } = await setup();

            element.innerHTML = cardTemplate;
            await DOM.nextUpdate();

            expect(element.shadowRoot?.querySelector(".scroll-next")?.classList.contains("disabled")).to.equal(true);

            await disconnect();
        });

        it("should disable the previous flipper by default", async () => {
            const { element, disconnect} = await setup();

            expect(element.shadowRoot?.querySelector(".scroll-prev")?.classList.contains("disabled")).to.equal(true);

            await disconnect();
        });

        it("should enable the previous flipper when content is scrolled", async () => {
            const { element, disconnect } = await setup();

            element.scrollToNext();
            await DOM.nextUpdate();

            expect(element.shadowRoot?.querySelector(".scroll-prev")?.classList.contains("disabled")).to.equal(false);
            await disconnect();
        });

        it("should disable the previous flipper when scrolled back to the beginning", async () => {
            const { element, disconnect } = await setup();

            element.scrollToNext();
            element.scrollToPrevious();
            await DOM.nextUpdate();

            expect(element.shadowRoot?.querySelector(".scroll-prev")?.classList.contains("disabled")).to.equal(true);
            await disconnect();
        });

        it("should disable the next flipper when it reaches the end of the content", async () => {
            const { element, disconnect } = await setup();

            element.scrollToNext();
            element.scrollToNext();
            element.scrollToNext();
            await DOM.nextUpdate();

            expect(element.shadowRoot?.querySelector(".scroll-next")?.classList.contains("disabled")).to.equal(true);
            await disconnect();
        });

        it("should re-enable the next flipper when its scrolled back from the end", async () => {
            const { element, disconnect } = await setup();

            element.scrollToNext();
            element.scrollToNext();
            element.scrollToNext();
            element.scrollToNext();
            element.scrollToPrevious();
            await DOM.nextUpdate();

            expect(element.shadowRoot?.querySelector(".scroll-next")?.classList.contains("disabled")).to.equal(false);

            await disconnect();
        });
    });

    describe("Scrolling", () => {
        it("should start in the 0 position", async () => {
            const { element, disconnect } = await setup();

            expect(getXPosition(element)).to.equal(0);

            await disconnect();
        });

        it("should scroll to the beginning of the last element in full view", async () => {
            const { element, disconnect } = await setup();

            element.scrollToNext();
            await DOM.nextUpdate();

            const position: number = getXPosition(element) || 0;

            expect(position + cardSpace).to.lessThan(horizontalScrollWidth);
            expect(position + cardSpace * 2).to.gte(horizontalScrollWidth);

            await disconnect();
        });

        it("should not scroll past the beginning", async () => {
            const { element, disconnect } = await setup();

            element.scrollToPrevious();
            await DOM.nextUpdate();

            const scrollPosition: number | null = getXPosition(element);

            expect(scrollPosition).to.not.null;
            expect(scrollPosition).to.gte(0);

            await disconnect();
        });

        it("should not scroll past the last in view element", async () => {
            const { element, disconnect } = await setup();

            element.scrollToNext();
            element.scrollToNext();
            element.scrollToNext();
            element.scrollToNext();
            element.scrollToNext();
            element.scrollToNext();

            await DOM.nextUpdate();

            let cardViewWidth: number = cardSpace * 5 * -1;
            const scrollPosition: number | null = getXPosition(element);

            expect(scrollPosition).to.not.null;
            expect(scrollPosition).to.gte(cardViewWidth);

            await disconnect();
        });
<<<<<<< HEAD

        it("should change scroll stop on resize", async () => {
            const { element, connect, disconnect } = await setup();
=======
>>>>>>> 551b3157

        it("should change scroll stop on resize", async () => {
            const { element, disconnect } = await setup();

            element.scrollToNext();
            await DOM.nextUpdate();

            const firstXPos: number | null = getXPosition(element);
            element.scrollToPrevious();

            element.style.width = `${horizontalScrollWidth * 2}px`;
            element.scrollToNext();
            await DOM.nextUpdate();

            const secondXPos: number | null = getXPosition(element);

            expect(firstXPos).to.not.equal(secondXPos);

            await disconnect();
        });

    });
});<|MERGE_RESOLUTION|>--- conflicted
+++ resolved
@@ -212,12 +212,6 @@
 
             await disconnect();
         });
-<<<<<<< HEAD
-
-        it("should change scroll stop on resize", async () => {
-            const { element, connect, disconnect } = await setup();
-=======
->>>>>>> 551b3157
 
         it("should change scroll stop on resize", async () => {
             const { element, disconnect } = await setup();
