import { css, DOM, html } from "@microsoft/fast-element";
import { expect } from "chai";
import { fixture } from "../test-utilities/fixture";
import { HorizontalScroll, horizontalScrollTemplate as template } from "./index";

const styles = css`
    :host {
        display: block;
    }

    .content-container {
        white-space: nowrap;
        display: inline-block;
    }

    .content-container ::slotted(*) {
        display: inline-block;
        white-space: normal;
    }

    div.scroll-view {
        overflow-x: hidden;
    }
`;

const FASTHorizontalScroll = HorizontalScroll.compose({
    baseName: "horizontal-scroll",
    template,
    styles
})

/**
 * Static widths for calculating expected returns
 */
const horizontalScrollWidth: number = 400;
const cardWidth: number = 100;
const cardMargin: number = 10;
const cardSpace: number = cardWidth + (cardMargin * 2);

/**
 * Function for getting the x-position of an element
 */
const getXPosition = (elm: any): number | null => {
    if (!elm) return null;

    return elm.shadowRoot?.querySelector(".scroll-view")?.scrollLeft;
}

/**
 * Templates used for content
 */
const cardTemplate: string = `<div class="card" style="width: ${cardWidth}px; height: 100px; margin: ${cardMargin}px;"></div>`;

/**
 * Multi card templates
 * @param cnt number of cards
 */
const getCards = (cnt: number): string => new Array(cnt).fill(cardTemplate).reduce((s, c) => s += c, '');

async function setup() {
    const { element, connect, disconnect }:
        {
            element: HorizontalScroll & HTMLElement,
            connect: () => void,
            disconnect: () => void
        } = await fixture(FASTHorizontalScroll());

    // Removing animated scroll so that tests don't have to wait on DOM updates
    element.speed = 0;

    element.setAttribute("style", `width: ${horizontalScrollWidth}px}`);
    element.innerHTML = getCards(8);

    await connect();
    await DOM.nextUpdate();

    return { element, disconnect };
}

describe("HorinzontalScroll", () => {
    describe("Flippers", () => {
        it("should enable the next flipper when content exceeds horizontal-scroll width", async () => {
            const { element, disconnect } = await setup();

            expect(element.shadowRoot?.querySelector(".scroll-next")?.classList.contains("disabled")).to.equal(false);

            await disconnect();
        });

        it("should disable the next flipper if content is less than horizontal-scroll width", async () => {
            const { element, disconnect } = await setup();

            element.innerHTML = cardTemplate;
            await DOM.nextUpdate();

            expect(element.shadowRoot?.querySelector(".scroll-next")?.classList.contains("disabled")).to.equal(true);

            await disconnect();
        });

        it("should disable the previous flipper by default", async () => {
            const { element, disconnect} = await setup();

            expect(element.shadowRoot?.querySelector(".scroll-prev")?.classList.contains("disabled")).to.equal(true);

            await disconnect();
        });

        it("should enable the previous flipper when content is scrolled", async () => {
            const { element, disconnect } = await setup();

            element.scrollToNext();
            await DOM.nextUpdate();

            expect(element.shadowRoot?.querySelector(".scroll-prev")?.classList.contains("disabled")).to.equal(false);
            await disconnect();
        });

        it("should disable the previous flipper when scrolled back to the beginning", async () => {
            const { element, disconnect } = await setup();

            element.scrollToNext();
            element.scrollToPrevious();
            await DOM.nextUpdate();

            expect(element.shadowRoot?.querySelector(".scroll-prev")?.classList.contains("disabled")).to.equal(true);
            await disconnect();
        });

        it("should disable the next flipper when it reaches the end of the content", async () => {
            const { element, disconnect } = await setup();

            element.scrollToNext();
            element.scrollToNext();
            element.scrollToNext();
            await DOM.nextUpdate();

<<<<<<< HEAD
            expect(element.shadowRoot?.querySelector(".scroll-next")?.classList.contains("disabled")).to.equal(45)
=======
            expect(element.shadowRoot?.querySelector(".scroll-next")?.classList.contains("disabled")).to.equal(true);
>>>>>>> e5e4ecfa
            await disconnect();
        });

        it("should re-enable the next flipper when its scrolled back from the end", async () => {
            const { element, disconnect } = await setup();

            element.scrollToNext();
            element.scrollToNext();
            element.scrollToNext();
            element.scrollToNext();
            element.scrollToPrevious();
            await DOM.nextUpdate();

            expect(element.shadowRoot?.querySelector(".scroll-next")?.classList.contains("disabled")).to.equal(false);

            await disconnect();
        });
    });

    describe("Scrolling", () => {
        it("should start in the 0 position", async () => {
            const { element, disconnect } = await setup();

            expect(getXPosition(element)).to.equal(0);

            await disconnect();
        });

        it("should scroll to the beginning of the last element in full view", async () => {
            const { element, disconnect } = await setup();

            element.scrollToNext();
            await DOM.nextUpdate();

            const position: number = getXPosition(element) || 0;
<<<<<<< HEAD
            const cardsFit = (horizontalScrollWidth - horizontalScrollWidth % cardSpace) / cardSpace;
            const cardStart = cardSpace * (cardsFit - 1);
            const currentInView: boolean = (position + cardSpace) < horizontalScrollWidth;
            const nextInView: boolean = (position - cardSpace * 2) < horizontalScrollWidth;

            expect(currentInView && !nextInView).to.equal(true);
=======

            expect(position + cardSpace).to.lessThan(horizontalScrollWidth);
            expect(position + cardSpace * 2).to.gte(horizontalScrollWidth);
>>>>>>> e5e4ecfa

            await disconnect();
        });

        it("should not scroll past the beginning", async () => {
<<<<<<< HEAD
            const { element, connect, disconnect } = await setup();

            element.setAttribute("style", `width: ${horizontalScrollWidth}px}`);
            element.innerHTML = getCards(8);
            element.speed = -1;
=======
            const { element, disconnect } = await setup();
>>>>>>> e5e4ecfa

            element.scrollToPrevious();
            await DOM.nextUpdate();

            const scrollPosition: number | null = getXPosition(element);

<<<<<<< HEAD
            expect(scrollPosition !== null && scrollPosition >= 0).to.equal(true);
=======
            expect(scrollPosition).to.not.null;
            expect(scrollPosition).to.gte(0);
>>>>>>> e5e4ecfa

            await disconnect();
        });

        it("should not scroll past the last in view element", async () => {
<<<<<<< HEAD
            const { element, connect, disconnect } = await setup();

            element.setAttribute("style", `width: ${horizontalScrollWidth}px}`);
            element.innerHTML = getCards(8);
            element.speed = -1;

            await connect();
            await DOM.nextUpdate();
=======
            const { element, disconnect } = await setup();
>>>>>>> e5e4ecfa

            element.scrollToNext();
            element.scrollToNext();
            element.scrollToNext();
            element.scrollToNext();
            element.scrollToNext();
            element.scrollToNext();
            await DOM.nextUpdate();

<<<<<<< HEAD
            let cardViewWidth: number = cardSpace * 5 * -1;
            const scrollPosition: number | null = getXPosition(element);

            expect(scrollPosition !== null && scrollPosition > cardViewWidth).to.equal(true);

=======
            await DOM.nextUpdate();

            let cardViewWidth: number = cardSpace * 5 * -1;
            const scrollPosition: number | null = getXPosition(element);

            expect(scrollPosition).to.not.null;
            expect(scrollPosition).to.gte(cardViewWidth);

>>>>>>> e5e4ecfa
            await disconnect();
        });

        it("should change scroll stop on resize", async () => {
            const { element, disconnect } = await setup();

            element.scrollToNext();
            await DOM.nextUpdate();

<<<<<<< HEAD
            element.scrollToNext();
            await DOM.nextUpdate();

            const firstXPos: number | null = getXPosition(scrollContent);
            element.scrollToPrevious();

            element.style.width = `${horizontalScrollWidth}px`;
            element.scrollToNext();
            await DOM.nextUpdate();

            const secondXPos: number | null = getXPosition(scrollContent);

            expect(firstXPos === secondXPos).to.equal(false);
=======
            const firstXPos: number | null = getXPosition(element);
            element.scrollToPrevious();

            element.style.width = `${horizontalScrollWidth * 2}px`;
            element.scrollToNext();
            await DOM.nextUpdate();

            const secondXPos: number | null = getXPosition(element);

            expect(firstXPos).to.not.equal(secondXPos);
>>>>>>> e5e4ecfa

            await disconnect();
        });

    });
});<|MERGE_RESOLUTION|>--- conflicted
+++ resolved
@@ -135,11 +135,7 @@
             element.scrollToNext();
             await DOM.nextUpdate();
 
-<<<<<<< HEAD
-            expect(element.shadowRoot?.querySelector(".scroll-next")?.classList.contains("disabled")).to.equal(45)
-=======
             expect(element.shadowRoot?.querySelector(".scroll-next")?.classList.contains("disabled")).to.equal(true);
->>>>>>> e5e4ecfa
             await disconnect();
         });
 
@@ -175,86 +171,49 @@
             await DOM.nextUpdate();
 
             const position: number = getXPosition(element) || 0;
-<<<<<<< HEAD
-            const cardsFit = (horizontalScrollWidth - horizontalScrollWidth % cardSpace) / cardSpace;
-            const cardStart = cardSpace * (cardsFit - 1);
-            const currentInView: boolean = (position + cardSpace) < horizontalScrollWidth;
-            const nextInView: boolean = (position - cardSpace * 2) < horizontalScrollWidth;
-
-            expect(currentInView && !nextInView).to.equal(true);
-=======
 
             expect(position + cardSpace).to.lessThan(horizontalScrollWidth);
             expect(position + cardSpace * 2).to.gte(horizontalScrollWidth);
->>>>>>> e5e4ecfa
 
             await disconnect();
         });
 
         it("should not scroll past the beginning", async () => {
-<<<<<<< HEAD
-            const { element, connect, disconnect } = await setup();
+            const { element, disconnect } = await setup();
+
+            element.scrollToPrevious();
+            await DOM.nextUpdate();
+
+            const scrollPosition: number | null = getXPosition(element);
+
+            expect(scrollPosition).to.not.null;
+            expect(scrollPosition).to.gte(0);
+
+            await disconnect();
+        });
+
+        it("should not scroll past the last in view element", async () => {
+            const { element, disconnect } = await setup();
 
             element.setAttribute("style", `width: ${horizontalScrollWidth}px}`);
             element.innerHTML = getCards(8);
-            element.speed = -1;
-=======
-            const { element, disconnect } = await setup();
->>>>>>> e5e4ecfa
-
-            element.scrollToPrevious();
-            await DOM.nextUpdate();
-
-            const scrollPosition: number | null = getXPosition(element);
-
-<<<<<<< HEAD
-            expect(scrollPosition !== null && scrollPosition >= 0).to.equal(true);
-=======
-            expect(scrollPosition).to.not.null;
-            expect(scrollPosition).to.gte(0);
->>>>>>> e5e4ecfa
-
-            await disconnect();
-        });
-
-        it("should not scroll past the last in view element", async () => {
-<<<<<<< HEAD
-            const { element, connect, disconnect } = await setup();
-
-            element.setAttribute("style", `width: ${horizontalScrollWidth}px}`);
-            element.innerHTML = getCards(8);
-            element.speed = -1;
-
-            await connect();
-            await DOM.nextUpdate();
-=======
-            const { element, disconnect } = await setup();
->>>>>>> e5e4ecfa
-
-            element.scrollToNext();
-            element.scrollToNext();
-            element.scrollToNext();
-            element.scrollToNext();
-            element.scrollToNext();
-            element.scrollToNext();
-            await DOM.nextUpdate();
-
-<<<<<<< HEAD
+
+            await DOM.nextUpdate();
+
+            element.scrollToNext();
+            element.scrollToNext();
+            element.scrollToNext();
+            element.scrollToNext();
+            element.scrollToNext();
+            element.scrollToNext();
+            await DOM.nextUpdate();
+
             let cardViewWidth: number = cardSpace * 5 * -1;
             const scrollPosition: number | null = getXPosition(element);
 
-            expect(scrollPosition !== null && scrollPosition > cardViewWidth).to.equal(true);
-
-=======
-            await DOM.nextUpdate();
-
-            let cardViewWidth: number = cardSpace * 5 * -1;
-            const scrollPosition: number | null = getXPosition(element);
-
             expect(scrollPosition).to.not.null;
             expect(scrollPosition).to.gte(cardViewWidth);
 
->>>>>>> e5e4ecfa
             await disconnect();
         });
 
@@ -264,21 +223,6 @@
             element.scrollToNext();
             await DOM.nextUpdate();
 
-<<<<<<< HEAD
-            element.scrollToNext();
-            await DOM.nextUpdate();
-
-            const firstXPos: number | null = getXPosition(scrollContent);
-            element.scrollToPrevious();
-
-            element.style.width = `${horizontalScrollWidth}px`;
-            element.scrollToNext();
-            await DOM.nextUpdate();
-
-            const secondXPos: number | null = getXPosition(scrollContent);
-
-            expect(firstXPos === secondXPos).to.equal(false);
-=======
             const firstXPos: number | null = getXPosition(element);
             element.scrollToPrevious();
 
@@ -289,7 +233,6 @@
             const secondXPos: number | null = getXPosition(element);
 
             expect(firstXPos).to.not.equal(secondXPos);
->>>>>>> e5e4ecfa
 
             await disconnect();
         });
