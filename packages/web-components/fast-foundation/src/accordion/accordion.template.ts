import { elements, html, slotted } from "@microsoft/fast-element";
import type { ViewTemplate } from "@microsoft/fast-element";
import type { FoundationElementTemplate } from "../foundation-element";
import type { Accordion } from "./accordion";

/**
 * The template for the {@link @microsoft/fast-foundation#Accordion} component.
 * @public
 */
<<<<<<< HEAD
export const accordionTemplate: FoundationElementTemplate<ViewTemplate<Accordion>> = (
    context,
    definition
) => html`
=======
export const accordionTemplate: (
    context: ElementDefinitionContext,
    definition: FoundationElementDefinition
) => ViewTemplate<Accordion> = (
    context: ElementDefinitionContext,
    definition: FoundationElementDefinition
) => /* TODO: deprecate slot name `item` to only support default slot https://github.com/microsoft/fast/issues/5515 */ html`
>>>>>>> 9f8e045d
    <template>
        <slot ${slotted({ property: "accordionItems", filter: elements() })}></slot>
        <slot name="item" part="item" ${slotted("accordionItems")}></slot>
    </template>
`;<|MERGE_RESOLUTION|>--- conflicted
+++ resolved
@@ -7,20 +7,10 @@
  * The template for the {@link @microsoft/fast-foundation#Accordion} component.
  * @public
  */
-<<<<<<< HEAD
 export const accordionTemplate: FoundationElementTemplate<ViewTemplate<Accordion>> = (
     context,
     definition
-) => html`
-=======
-export const accordionTemplate: (
-    context: ElementDefinitionContext,
-    definition: FoundationElementDefinition
-) => ViewTemplate<Accordion> = (
-    context: ElementDefinitionContext,
-    definition: FoundationElementDefinition
 ) => /* TODO: deprecate slot name `item` to only support default slot https://github.com/microsoft/fast/issues/5515 */ html`
->>>>>>> 9f8e045d
     <template>
         <slot ${slotted({ property: "accordionItems", filter: elements() })}></slot>
         <slot name="item" part="item" ${slotted("accordionItems")}></slot>
