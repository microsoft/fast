--- conflicted
+++ resolved
@@ -1,12 +1,8 @@
 import { expect } from "chai";
 import { FASTAccordion, accordionTemplate, AccordionExpandMode } from "./index.js";
 import { FASTAccordionItem, accordionItemTemplate } from "../accordion-item/index.js";
-<<<<<<< HEAD
 import { fixture, uniqueElementName } from "@microsoft/fast-element/testing";
-=======
-import { fixture, uniqueElementName } from "../testing/fixture.js";
 import { FASTCheckbox, checkboxTemplate } from "../checkbox/index.js";
->>>>>>> 3f015168
 import { Updates } from "@microsoft/fast-element";
 
 const Accordion = FASTAccordion.define({
