--- conflicted
+++ resolved
@@ -3,11 +3,6 @@
 import type { FoundationElementTemplate } from "../foundation-element";
 import { Listbox } from "../listbox/listbox";
 import { endSlotTemplate, startSlotTemplate } from "../patterns/start-end";
-<<<<<<< HEAD
-import type { ElementDefinitionContext } from "../design-system";
-import type { FoundationElementTemplate } from "../foundation-element";
-=======
->>>>>>> af847f27
 import type { Select, SelectOptions } from "./select";
 
 /**
@@ -17,11 +12,7 @@
 export const selectTemplate: FoundationElementTemplate<
     ViewTemplate<Select>,
     SelectOptions
-<<<<<<< HEAD
-> = (context: ElementDefinitionContext, definition: SelectOptions) => html`
-=======
 > = (context, definition) => html`
->>>>>>> af847f27
     <template
         class="${x => (x.open ? "open" : "")} ${x =>
             x.disabled ? "disabled" : ""} ${x => x.position}"
