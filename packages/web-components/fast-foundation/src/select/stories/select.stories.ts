--- conflicted
+++ resolved
@@ -78,7 +78,6 @@
     disabled: true,
 };
 
-<<<<<<< HEAD
 export const SelectListboxMode: Story<FASTSelect> = Select.bind({});
 SelectListboxMode.args = {
     listboxMode: true,
@@ -87,7 +86,8 @@
 export const SelectPlaceholder: Story<FASTSelect> = Select.bind({});
 SelectPlaceholder.args = {
     placeholder: "Select an option",
-=======
+};
+
 export const SelectWithSlottedStartEnd: Story<FASTSelect> = Select.bind({});
 SelectWithSlottedStartEnd.args = {
     storyContent: html`
@@ -95,7 +95,6 @@
         ${repeat(x => x.storyItems, listboxOptionTemplate)}
         <svg slot="end" width="20" height="20"><use href="#test-icon-2" /></svg>
     `,
->>>>>>> bc731b82
 };
 
 export const SelectInForm: Story<FASTSelect> = renderComponent(html<Meta<FASTSelect>>`
