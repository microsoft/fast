import "./test/fast-element-dom-shim.js";
import type { Subscriber } from "@microsoft/fast-element";
import { Observable } from "@microsoft/fast-element";
import { reactive } from "@microsoft/fast-element/state.js";
import { test } from "@playwright/test";
import { expect } from "expect";
import jest from "jest-mock";
import type { DesignTokenResolver } from "./design-token-node.js";
import {
    DesignTokenChangeRecordImpl as DesignTokenChangeRecord,
    DesignTokenMutationType,
    DesignTokenNode,
} from "./design-token-node.js";
import type { DesignToken as IDesignToken } from "./design-token.js";

function createChangeHandler() {
    /* eslint-disable-next-line */
    const handleChange = jest.fn(() => {});
    const subscriber: Subscriber = { handleChange };
    return { handleChange, subscriber };
}

function createNode(parent?: DesignTokenNode) {
    const node = new DesignTokenNode();

    if (parent) {
        parent.appendChild(node);
    }

    return node;
}

class DesignToken<T> implements IDesignToken<T> {
    $value: T | undefined = undefined;
}

test.describe("DesignTokenNode", () => {
    test.describe("appending a child", () => {
        test("should assign the `parent` property of the child to the caller", () => {
            const parent = new DesignTokenNode();
            const child = new DesignTokenNode();

            expect(child.parent).toBe(null);
            parent.appendChild(child);
            expect(child.parent).toEqual(parent);
        });

        test("should add the child to the `children` property of the caller", () => {
            const parent = new DesignTokenNode();
            const child = new DesignTokenNode();

            expect(parent.children.includes(child)).toBe(false);
            parent.appendChild(child);
            expect(parent.children.includes(child)).toBe(true);
        });

        test("should re-parent the child if the child is already a child of another node", () => {
            const parent = new DesignTokenNode();
            const child = new DesignTokenNode();
            const newParent = new DesignTokenNode();

            parent.appendChild(child);
            newParent.appendChild(child);

            expect(child.parent).toEqual(newParent);
            expect(parent.children.includes(child)).toBe(false);
            expect(newParent.children.includes(child)).toBe(true);
        });
    });
    test.describe("removing a child", () => {
        test("should assign the `parent` property of the child to null if the child is a child of the parent", () => {
            const parent = new DesignTokenNode();
            const child = new DesignTokenNode();

            parent.appendChild(child);
            expect(child.parent).toEqual(parent);
            parent.removeChild(child);
            expect(child.parent).toBe(null);
        });
        test("should remove the child from the `children` set if the item is a child of the parent", () => {
            const parent = new DesignTokenNode();
            const child = new DesignTokenNode();

            parent.appendChild(child);
            expect(parent.children.includes(child)).toBe(true);
            parent.removeChild(child);
            expect(child.parent).toBe(null);
        });
        test("should no-op when called with an item that is not a child of the parent", () => {
            const parent = new DesignTokenNode();
            const child = new DesignTokenNode();
            const tangent = new DesignTokenNode();

            parent.appendChild(child);
            expect(parent.children.includes(child)).toBe(true);
            expect(child.parent).toEqual(parent);

            tangent.removeChild(child);
            expect(parent.children.includes(child)).toBe(true);
            expect(child.parent).toEqual(parent);
        });
    });
    test.describe("setting a token to a static value", () => {
        test("should support getting and setting falsey values", () => {
            const target = new DesignTokenNode();
            [false, null, 0, "", NaN].forEach(value => {
                const token = new DesignToken<typeof value>();
                target.setTokenValue(token, value);

                if (typeof value === "number" && isNaN(value)) {
                    expect(isNaN(target.getTokenValue(token) as number)).toEqual(true);
                } else {
                    expect(target.getTokenValue(token)).toEqual(value);
                }
            });
        });

        test("should return the value set for an ancestor if a value has not been set for the target", () => {
            const ancestor = new DesignTokenNode();
            const target = new DesignTokenNode();
            ancestor.appendChild(target);
            const token = new DesignToken<number>();
            ancestor.setTokenValue(token, 12);

            expect(target.getTokenValue(token)).toEqual(12);
        });

        test("sound return the nearest ancestor's value after an intermediary value is set where no value was set prior", () => {
            const grandparent = new DesignTokenNode();
            const parent = new DesignTokenNode();
            const target = new DesignTokenNode();

            grandparent.appendChild(parent);
            parent.appendChild(target);

            const token = new DesignToken<number>();

            grandparent.setTokenValue(token, 12);

            expect(target.getTokenValue(token)).toEqual(12);

            parent.setTokenValue(token, 14);

            expect(target.getTokenValue(token)).toEqual(14);
        });

        test("should return the new ancestor's value after being re-parented", () => {
            const parentA = new DesignTokenNode();
            const parentB = new DesignTokenNode();
            const target = new DesignTokenNode();
            parentA.appendChild(target);

            const token = new DesignToken<number>();

            parentA.setTokenValue(token, 12);
            parentB.setTokenValue(token, 14);

            expect(target.getTokenValue(token)).toEqual(12);
            parentB.appendChild(target);

            expect(target.getTokenValue(token)).toEqual(14);
        });

        test("should not throw when setting a token value from within a change handler", () => {
            const node = new DesignTokenNode();
            const tokenA = { $value: undefined };
            const tokenB = { $value: undefined };

            node.setTokenValue(tokenA, 12);
            Observable.getNotifier(tokenA).subscribe({
                handleChange(source, args) {
                    node.setTokenValue(tokenB, 14);
                },
            });

            expect(() => {
                node.setTokenValue(tokenA, 13);
            }).not.toThrow();
        });
    });
    test.describe("setting a token to a derived value", () => {
        test("should support getting and setting falsey values", () => {
            const target = new DesignTokenNode();
            [false, null, 0, "", NaN].forEach(value => {
                const token = new DesignToken<typeof value>();
                target.setTokenValue(token, () => value as any);

                if (typeof value === "number" && isNaN(value)) {
                    expect(isNaN(target.getTokenValue(token) as number)).toEqual(true);
                } else {
                    expect(target.getTokenValue(token)).toEqual(value);
                }
            });
        });

        test("should get the return value of a derived value", () => {
            const target = new DesignTokenNode();
            const token = new DesignToken<number>();
            target.setTokenValue(token, () => 12);

            expect(target.getTokenValue(token)).toEqual(12);
        });
        test("should get an updated value when other design tokens used in a derived property are changed", () => {
            const target = new DesignTokenNode();
            const tokenA = new DesignToken<number>();
            const tokenB = new DesignToken<number>();

            target.setTokenValue(tokenA, 6);
            target.setTokenValue(tokenB, resolve => resolve(tokenA) * 2);

            expect(target.getTokenValue(tokenB)).toEqual(12);

            target.setTokenValue(tokenA, 7);

            expect(target.getTokenValue(tokenB)).toEqual(14);
        });
        test("should use the closest value of a dependent token when getting a token for a target", () => {
            const ancestor = new DesignTokenNode();
            const parent = new DesignTokenNode();
            const target = new DesignTokenNode();

            ancestor.appendChild(parent);
            parent.appendChild(target);
            const tokenA = new DesignToken<number>();
            const tokenB = new DesignToken<number>();

            ancestor.setTokenValue(tokenA, 7);
            parent.setTokenValue(tokenA, 6);
            ancestor.setTokenValue(tokenB, resolve => resolve(tokenA) * 2);

            expect(target.getTokenValue(tokenB)).toEqual(12);
        });

        test("should update value of a dependent token when getting a token for a target", () => {
            const ancestor = new DesignTokenNode();
            const parent = new DesignTokenNode();
            const target = new DesignTokenNode();
            ancestor.appendChild(parent);
            parent.appendChild(target);
            const tokenA = new DesignToken<number>();
            const tokenB = new DesignToken<number>();

            ancestor.setTokenValue(tokenA, 7);
            parent.setTokenValue(tokenA, 6);
            ancestor.setTokenValue(tokenB, resolve => resolve(tokenA) * 2);

            expect(target.getTokenValue(tokenB)).toEqual(12);

            parent.setTokenValue(tokenA, 7);

            expect(target.getTokenValue(tokenB)).toEqual(14);
        });

        test("should get an updated value when a used design token is set for a node closer to the target", () => {
            const ancestor = new DesignTokenNode();
            const parent = new DesignTokenNode();
            const target = new DesignTokenNode();
            ancestor.appendChild(parent);
            parent.appendChild(target);

            const tokenA = new DesignToken<number>();
            const tokenB = new DesignToken<number>();

            ancestor.setTokenValue(tokenA, 6);
            ancestor.setTokenValue(tokenB, resolve => resolve(tokenA) * 2);

            expect(target.getTokenValue(tokenB)).toEqual(12);

            target.setTokenValue(tokenA, 7);

            expect(target.getTokenValue(tokenB)).toEqual(14);
        });
        test("should resolve a value for the token being assigned from the parent node", () => {
            const token = new DesignToken<number>();
            const parent = createNode();
            const child = createNode(parent);

            parent.setTokenValue(token, 12);
            child.setTokenValue(token, resolve => {
                return resolve<number>(token) * 2;
            });

            expect(child.getTokenValue(token)).toEqual(24);
        });
        test("should error if attempting to resolve the token being assigned and there is no parent node", () => {
            const token = new DesignToken<number>();
            const target = new DesignTokenNode();

            expect(() => {
                target.setTokenValue(token, resolve => {
                    return resolve(token) * 2;
                });
            }).toThrow();
        });
        test("should error if attempting to resolve the token being assigned and the token is not assigned for any ancestor", () => {
            const token = new DesignToken<number>();
            const ancestor = createNode();
            const parent = createNode(ancestor);
            const descendent = createNode(parent);

            expect(() => {
                descendent.setTokenValue(token, resolve => {
                    return resolve(token) * 2;
                });
            }).toThrow();
        });
<<<<<<< HEAD
        test("should include the token name in the error message, if it exists, when a token is unable to be resolved", () => {
            const token = { $value: undefined, name: "error-token" };
            expect(() => new DesignTokenNode().getTokenValue(token)).toThrow(
                "No value set for token 'error-token' in node tree."
            );
=======

        test("should not throw when setting a token derived value from within a change handler", () => {
            const node = new DesignTokenNode();
            const tokenA = { $value: undefined };
            const tokenB = { $value: undefined };

            node.setTokenValue(tokenA, 12);
            Observable.getNotifier(tokenA).subscribe({
                handleChange(source, args) {
                    node.setTokenValue(tokenB, () => 12);
                },
            });

            expect(() => {
                node.setTokenValue(tokenA, 13);
            }).not.toThrow();
>>>>>>> 014b8d95
        });
    });

    test.describe("getting a token value", () => {
        test("should throw if no token value has been set for the token in a node tree", () => {
            const token = new DesignToken<number>();
            const node = new DesignTokenNode();

            expect(() => node.getTokenValue(token)).toThrow;
        });
        test("should return the assigned value when a node is assigned a static value", () => {
            const token = new DesignToken<number>();
            const node = new DesignTokenNode();
            node.setTokenValue(token, 12);

            expect(node.getTokenValue(token)).toEqual(12);
        });
        test("should return the resolved value when a node is assigned a derived value", () => {
            const token = new DesignToken<number>();
            const node = new DesignTokenNode();
            node.setTokenValue(token, () => 12);

            expect(node.getTokenValue(token)).toEqual(12);
        });
        /* eslint-disable-next-line max-len */
        test("should resolve a static value from an ancestor node assigned a static value when the descendent node does not have the token assigned a value", () => {
            const token = new DesignToken<number>();
            const ancestor = createNode();
            const parent = createNode(ancestor);
            const descendent = createNode(parent);

            ancestor.setTokenValue(token, 12);

            expect(descendent.getTokenValue(token)).toEqual(12);
        });
        /* eslint-disable-next-line max-len */
        test("should resolve a static value from an ancestor node assigned a derived value when the descendent node does not have the token assigned a value", () => {
            const token = new DesignToken<number>();
            const ancestor = createNode();
            const parent = createNode(ancestor);
            const descendent = createNode(parent);

            ancestor.setTokenValue(token, () => 12);

            expect(descendent.getTokenValue(token)).toEqual(12);
        });
    });

    test.describe("getAssignedTokensForNode", () => {
        test("should return an empty set if no tokens are set for a node", () => {
            const node = new DesignTokenNode();

            expect(DesignTokenNode.getAssignedTokensForNode(node).length).toEqual(0);
        });
        test("should return an array that contains the tokens set for the node", () => {
            const node = new DesignTokenNode();
            const token = new DesignToken<number>();
            node.setTokenValue(token, 12);
            const assigned = DesignTokenNode.getAssignedTokensForNode(node);

            expect(assigned.includes(token)).toBe(true);
            expect(assigned.length).toEqual(1);
        });
        test("should return an array that does not contain tokens set for ancestor nodes", () => {
            const parent = new DesignTokenNode();
            const node = new DesignTokenNode();
            parent.appendChild(node);
            const token = new DesignToken<number>();
            parent.setTokenValue(token, 12);
            const assigned = DesignTokenNode.getAssignedTokensForNode(node);

            expect(assigned.includes(token)).toBe(false);
            expect(assigned.length).toEqual(0);
        });
    });
    test.describe("getAssignedTokensForNodeTree", () => {
        test("should return an empty set if no tokens are set for a node or it's ancestors", () => {
            const node = new DesignTokenNode();
            const parent = new DesignTokenNode();
            parent.appendChild(node);

            expect(DesignTokenNode.composeAssignedTokensForNode(node).length).toEqual(0);
        });
        test("should return an array that contains the tokens set for the node", () => {
            const node = new DesignTokenNode();
            const parent = new DesignTokenNode();
            parent.appendChild(node);
            const token = new DesignToken<number>();
            node.setTokenValue(token, 12);
            const assigned = DesignTokenNode.composeAssignedTokensForNode(node);

            expect(assigned.includes(token)).toBe(true);
            expect(assigned.length).toEqual(1);
        });
        test("should return an array that does contains tokens set for ancestor nodes", () => {
            const parent = new DesignTokenNode();
            const node = new DesignTokenNode();
            parent.appendChild(node);
            const token = new DesignToken<number>();
            parent.setTokenValue(token, 12);
            const assigned = DesignTokenNode.composeAssignedTokensForNode(node);

            expect(assigned.includes(token)).toBe(true);
            expect(assigned.length).toEqual(1);
        });
    });

    test.describe("should notify", () => {
        test("the token with the node that has the token assigned a static value", () => {
            const token = new DesignToken<number>();
            const node = new DesignTokenNode();
            const { subscriber, handleChange } = createChangeHandler();

            Observable.getNotifier(token).subscribe(subscriber);
            node.setTokenValue(token, 12);

            expect(handleChange).toHaveBeenCalledTimes(1);
            expect(handleChange).toHaveBeenCalledWith(
                token,
                new DesignTokenChangeRecord(node, DesignTokenMutationType.add, token, 12)
            );
            expect(node.getTokenValue(token)).toEqual(12);
        });
        test("the token for the node assigned a static value when the value assigned is the same as the inherited static value", () => {
            const token = new DesignToken<number>();
            const parent = createNode();
            const child = createNode(parent);
            const { handleChange, subscriber } = createChangeHandler();

            parent.setTokenValue(token, 12);
            Observable.getNotifier(token).subscribe(subscriber);

            child.setTokenValue(token, 12);

            expect(handleChange).toHaveBeenCalledTimes(1);
            expect(handleChange).toHaveBeenCalledWith(
                token,
                new DesignTokenChangeRecord(child, DesignTokenMutationType.add, token, 12)
            );
        });
        test("the token with the node that has the token assigned a derived value", () => {
            const token = new DesignToken<number>();
            const node = new DesignTokenNode();
            const { subscriber, handleChange } = createChangeHandler();

            Observable.getNotifier(token).subscribe(subscriber);
            const value = () => 12;
            node.setTokenValue(token, value);

            expect(handleChange).toHaveBeenCalledTimes(1);
            expect(handleChange).toHaveBeenCalledWith(
                token,
                new DesignTokenChangeRecord(
                    node,
                    DesignTokenMutationType.add,
                    token,
                    value
                )
            );
            expect(node.getTokenValue(token)).toEqual(12);
        });
        test("the token with the node that has the token reassigned a static value from a derived value", () => {
            const token = new DesignToken<number>();
            const node = new DesignTokenNode();
            const { subscriber, handleChange } = createChangeHandler();

            Observable.getNotifier(token).subscribe(subscriber);
            const value = () => 12;
            node.setTokenValue(token, value);
            node.setTokenValue(token, 14);

            expect(handleChange).toHaveBeenCalledTimes(2);
            expect(handleChange).toHaveBeenNthCalledWith(
                1,
                token,
                new DesignTokenChangeRecord(
                    node,
                    DesignTokenMutationType.add,
                    token,
                    value
                )
            );
            expect(handleChange).toHaveBeenNthCalledWith(
                2,
                token,
                new DesignTokenChangeRecord(
                    node,
                    DesignTokenMutationType.change,
                    token,
                    14
                )
            );
            expect(node.getTokenValue(token)).toEqual(14);
        });
        test("the token with the node that has the token reassigned a derived value from a static value", () => {
            const token = new DesignToken<number>();
            const node = new DesignTokenNode();
            const { subscriber, handleChange } = createChangeHandler();

            Observable.getNotifier(token).subscribe(subscriber);
            node.setTokenValue(token, 12);
            const value = () => 14;
            node.setTokenValue(token, value);
            expect(handleChange).toHaveBeenCalledTimes(2);
            expect(handleChange).toHaveBeenNthCalledWith(
                1,
                token,
                new DesignTokenChangeRecord(node, DesignTokenMutationType.add, token, 12)
            );
            expect(handleChange).toHaveBeenNthCalledWith(
                2,
                token,
                new DesignTokenChangeRecord(
                    node,
                    DesignTokenMutationType.change,
                    token,
                    value
                )
            );
            expect(node.getTokenValue(token)).toEqual(14);
        });
        test("the token with the node that has the token assigned a static value which is then deleted", () => {
            const token = new DesignToken<number>();
            const node = new DesignTokenNode();
            const { subscriber, handleChange } = createChangeHandler();

            Observable.getNotifier(token).subscribe(subscriber);
            node.setTokenValue(token, 12);
            node.deleteTokenValue(token);

            expect(handleChange).toHaveBeenCalledTimes(2);
            expect(handleChange).toHaveBeenNthCalledWith(
                1,
                token,
                new DesignTokenChangeRecord(node, DesignTokenMutationType.add, token, 12)
            );
            expect(handleChange).toHaveBeenNthCalledWith(
                2,
                token,
                new DesignTokenChangeRecord(node, DesignTokenMutationType.delete, token)
            );
            expect(() => node.getTokenValue(token)).toThrow();
        });
        test("the token with the node that has the token assigned a derived value which is then deleted", () => {
            const token = new DesignToken<number>();
            const node = new DesignTokenNode();
            const { subscriber, handleChange } = createChangeHandler();

            Observable.getNotifier(token).subscribe(subscriber);
            const value = () => 12;
            node.setTokenValue(token, value);
            node.deleteTokenValue(token);

            expect(handleChange).toHaveBeenCalledTimes(2);
            expect(handleChange).toHaveBeenNthCalledWith(
                1,
                token,
                new DesignTokenChangeRecord(
                    node,
                    DesignTokenMutationType.add,
                    token,
                    value
                )
            );
            expect(handleChange).toHaveBeenNthCalledWith(
                2,
                token,
                new DesignTokenChangeRecord(node, DesignTokenMutationType.delete, token)
            );
            expect(() => node.getTokenValue(token)).toThrow();
        });
        /* eslint-disable-next-line max-len */
        test("the token with the node that has a token assigned a derived value and a dependency of the derived value changes for the node", () => {
            const token = new DesignToken<number>();
            const dependency = new DesignToken<number>();
            const node = new DesignTokenNode();
            const { subscriber, handleChange } = createChangeHandler();

            const value = (resolve: DesignTokenResolver) => resolve(dependency) * 2;
            node.setTokenValue(dependency, 6);
            node.setTokenValue(token, value);

            Observable.getNotifier(token).subscribe(subscriber);

            expect(node.getTokenValue(token)).toEqual(12);

            node.setTokenValue(dependency, 7);

            expect(handleChange).toHaveBeenCalledTimes(1);
            expect(handleChange).toHaveBeenNthCalledWith(
                1,
                token,
                new DesignTokenChangeRecord(
                    node,
                    DesignTokenMutationType.change,
                    token,
                    value
                )
            );
            expect(node.getTokenValue(token)).toEqual(14);
        });
        /* eslint-disable-next-line max-len */
        test("the token with the descendent node that has a token assigned a static value that is a dependency of a value assigned for an ancestor", () => {
            const token = new DesignToken<number>();
            const dependency = new DesignToken<number>();
            const ancestor = createNode();
            const parent = createNode(ancestor);
            const descendent = createNode(parent);
            const { subscriber, handleChange } = createChangeHandler();

            ancestor.setTokenValue(dependency, 6);
            const value = (resolve: DesignTokenResolver) => resolve(dependency) * 2;
            ancestor.setTokenValue(token, value);

            Observable.getNotifier(token).subscribe(subscriber);

            expect(descendent.getTokenValue(token)).toEqual(12);

            descendent.setTokenValue(dependency, 7);

            expect(handleChange).toHaveBeenCalledTimes(1);
            expect(handleChange).toHaveBeenNthCalledWith(
                1,
                token,
                new DesignTokenChangeRecord(
                    descendent,
                    DesignTokenMutationType.change,
                    token,
                    value
                )
            );
            expect(ancestor.getTokenValue(token)).toEqual(12);
            expect(parent.getTokenValue(token)).toEqual(12);
            expect(descendent.getTokenValue(token)).toEqual(14);
        });
        /* eslint-disable-next-line max-len */
        test("the token with the descendent node that has a token assigned a derived value that is a dependency of a value assigned for an ancestor", () => {
            const token = new DesignToken<number>();
            const dependency = new DesignToken<number>();
            const ancestor = createNode();
            const parent = createNode(ancestor);
            const descendent = createNode(parent);
            const { subscriber, handleChange } = createChangeHandler();

            ancestor.setTokenValue(dependency, 6);
            const value = (resolve: DesignTokenResolver) => resolve(dependency) * 2;
            ancestor.setTokenValue(token, value);

            Observable.getNotifier(token).subscribe(subscriber);

            expect(descendent.getTokenValue(token)).toEqual(12);

            descendent.setTokenValue(dependency, () => 7);

            expect(handleChange).toHaveBeenCalledTimes(1);
            expect(handleChange).toHaveBeenNthCalledWith(
                1,
                token,
                new DesignTokenChangeRecord(
                    descendent,
                    DesignTokenMutationType.change,
                    token,
                    value
                )
            );
            expect(ancestor.getTokenValue(token)).toEqual(12);
            expect(parent.getTokenValue(token)).toEqual(12);
            expect(descendent.getTokenValue(token)).toEqual(14);
        });
        /* eslint-disable-next-line max-len */
        test("the token with the descendent node that has a token reassigned a static value that is a dependency of a value assigned for an ancestor", () => {
            const token = new DesignToken<number>();
            const dependency = new DesignToken<number>();
            const ancestor = createNode();
            const parent = createNode(ancestor);
            const descendent = createNode(parent);
            const { subscriber, handleChange } = createChangeHandler();

            const value = (resolve: DesignTokenResolver) => resolve(dependency) * 2;
            ancestor.setTokenValue(dependency, 6);
            ancestor.setTokenValue(token, value);

            expect(descendent.getTokenValue(token)).toEqual(12);

            descendent.setTokenValue(dependency, 7);
            Observable.getNotifier(token).subscribe(subscriber);

            descendent.setTokenValue(dependency, 8);

            expect(handleChange).toHaveBeenCalledTimes(1);
            expect(handleChange).toHaveBeenNthCalledWith(
                1,
                token,
                new DesignTokenChangeRecord(
                    descendent,
                    DesignTokenMutationType.change,
                    token,
                    value
                )
            );
            expect(ancestor.getTokenValue(token)).toEqual(12);
            expect(parent.getTokenValue(token)).toEqual(12);
            expect(descendent.getTokenValue(token)).toEqual(16);
        });
        /* eslint-disable-next-line max-len */
        test("the token with the descendent node that has a token reassigned a derived value that is a dependency of a value assigned for an ancestor", () => {
            const token = new DesignToken<number>();
            const dependency = new DesignToken<number>();
            const ancestor = createNode();
            const parent = createNode(ancestor);
            const descendent = createNode(parent);
            const { subscriber, handleChange } = createChangeHandler();

            ancestor.setTokenValue(dependency, 6);
            const value = (resolve: DesignTokenResolver) => resolve(dependency) * 2;
            ancestor.setTokenValue(token, value);

            expect(descendent.getTokenValue(token)).toEqual(12);

            descendent.setTokenValue(dependency, () => 7);
            Observable.getNotifier(token).subscribe(subscriber);

            descendent.setTokenValue(dependency, () => 8);

            expect(handleChange).toHaveBeenCalledTimes(1);
            expect(handleChange).toHaveBeenNthCalledWith(
                1,
                token,
                new DesignTokenChangeRecord(
                    descendent,
                    DesignTokenMutationType.change,
                    token,
                    value
                )
            );
            expect(ancestor.getTokenValue(token)).toEqual(12);
            expect(parent.getTokenValue(token)).toEqual(12);
            expect(descendent.getTokenValue(token)).toEqual(16);
        });
        /* eslint-disable-next-line max-len */
        test("the token with a descendent node when a ancestor and descendent both have a dependency assigned and the ancestor is reassigned a token to a derived value that resolves the dependency and results in a value change", () => {
            const token = new DesignToken<number>();
            const dependency = new DesignToken<number>();
            const ancestor = createNode();
            const parent = createNode(ancestor);
            const descendent = createNode(parent);
            const { subscriber, handleChange } = createChangeHandler();

            ancestor.setTokenValue(dependency, 5);
            ancestor.setTokenValue(token, 12);
            descendent.setTokenValue(dependency, 7);
            Observable.getNotifier(token).subscribe(subscriber);

            expect(descendent.getTokenValue(token)).toEqual(12);

            const value = (resolve: DesignTokenResolver) => resolve(dependency) * 2;
            ancestor.setTokenValue(token, value);

            expect(handleChange).toHaveBeenCalledTimes(2);
            expect(handleChange).toHaveBeenNthCalledWith(
                1,
                token,
                new DesignTokenChangeRecord(
                    ancestor,
                    DesignTokenMutationType.change,
                    token,
                    value
                )
            );
            expect(handleChange).toHaveBeenNthCalledWith(
                2,
                token,
                new DesignTokenChangeRecord(
                    descendent,
                    DesignTokenMutationType.add,
                    token,
                    value
                )
            );
            expect(ancestor.getTokenValue(token)).toEqual(10);
            expect(parent.getTokenValue(token)).toEqual(10);
            expect(descendent.getTokenValue(token)).toEqual(14);
        });
        /* eslint-disable-next-line max-len */
        test("the token with the descendent node that has a token assigned a static value deleted that is a dependency of a value assigned for an ancestor", () => {
            const token = new DesignToken<number>();
            const dependency = new DesignToken<number>();
            const ancestor = createNode();
            const parent = createNode(ancestor);
            const descendent = createNode(parent);
            const { subscriber, handleChange } = createChangeHandler();

            ancestor.setTokenValue(dependency, 6);
            const value = (resolve: DesignTokenResolver) => resolve(dependency) * 2;
            ancestor.setTokenValue(token, value);
            descendent.setTokenValue(dependency, 7);
            Observable.getNotifier(token).subscribe(subscriber);
            expect(descendent.getTokenValue(token)).toEqual(14);

            descendent.deleteTokenValue(dependency);

            expect(handleChange).toHaveBeenCalledTimes(1);
            expect(handleChange).toHaveBeenNthCalledWith(
                1,
                token,
                new DesignTokenChangeRecord(
                    descendent,
                    DesignTokenMutationType.change,
                    token,
                    value
                )
            );
            expect(ancestor.getTokenValue(token)).toEqual(12);
            expect(parent.getTokenValue(token)).toEqual(12);
            expect(descendent.getTokenValue(token)).toEqual(12);
        });
        /* eslint-disable-next-line max-len */
        test("the token with the descendent node that has a token assigned a derived value deleted that is a dependency of a value assigned for an ancestor", () => {
            const token = new DesignToken<number>();
            const dependency = new DesignToken<number>();
            const ancestor = createNode();
            const parent = createNode(ancestor);
            const descendent = createNode(parent);
            const { subscriber, handleChange } = createChangeHandler();

            ancestor.setTokenValue(dependency, 6);
            const value = (resolve: DesignTokenResolver) => resolve(dependency) * 2;
            ancestor.setTokenValue(token, value);
            descendent.setTokenValue(dependency, () => 7);
            Observable.getNotifier(token).subscribe(subscriber);
            expect(descendent.getTokenValue(token)).toEqual(14);

            descendent.deleteTokenValue(dependency);

            expect(handleChange).toHaveBeenCalledTimes(1);
            expect(handleChange).toHaveBeenNthCalledWith(
                1,
                token,
                new DesignTokenChangeRecord(
                    descendent,
                    DesignTokenMutationType.change,
                    token,
                    value
                )
            );
            expect(ancestor.getTokenValue(token)).toEqual(12);
            expect(parent.getTokenValue(token)).toEqual(12);
            expect(descendent.getTokenValue(token)).toEqual(12);
        });
        /* eslint-disable-next-line max-len */
        test("should the token for ancestor, parent, and descendent nodes when parent and descendent are assigned a value that depends on the token and the ancestor's value is changed", () => {
            const token = new DesignToken<number>();
            const ancestor = createNode();
            const parent = createNode(ancestor);
            const descendent = createNode(parent);
            const { subscriber, handleChange } = createChangeHandler();

            ancestor.setTokenValue(token, 6);
            const parentValue = (resolve: DesignTokenResolver) => resolve(token) * 2;
            parent.setTokenValue(token, parentValue);
            const descendentValue = (resolve: DesignTokenResolver) => resolve(token) * 2;
            descendent.setTokenValue(token, descendentValue);
            Observable.getNotifier(token).subscribe(subscriber);

            expect(descendent.getTokenValue(token)).toEqual(6 * 2 * 2);

            ancestor.setTokenValue(token, 7);
            expect(handleChange).toHaveBeenCalledTimes(3);
            expect(handleChange).toHaveBeenNthCalledWith(
                1,
                token,
                new DesignTokenChangeRecord(
                    ancestor,
                    DesignTokenMutationType.change,
                    token,
                    7
                )
            );
            expect(handleChange).toHaveBeenNthCalledWith(
                2,
                token,
                new DesignTokenChangeRecord(
                    parent,
                    DesignTokenMutationType.change,
                    token,
                    parentValue
                )
            );
            expect(handleChange).toHaveBeenNthCalledWith(
                3,
                token,
                new DesignTokenChangeRecord(
                    descendent,
                    DesignTokenMutationType.change,
                    token,
                    descendentValue
                )
            );
            expect(ancestor.getTokenValue(token)).toEqual(7);
            expect(parent.getTokenValue(token)).toEqual(7 * 2);
            expect(descendent.getTokenValue(token)).toEqual(7 * 2 * 2);
        });
        /**
         * Appending nodes
         */
        /* eslint-disable-next-line max-len */
        test("the token with the descendent node that has a dependency assigned when the node is appended to an ancestor with a derived value assigned that depends on the dependency", () => {
            const ancestor = createNode();
            const parent = createNode(ancestor);
            const descendent = createNode();
            const dependency = new DesignToken<number>();
            const token = new DesignToken<number>();
            const { subscriber, handleChange } = createChangeHandler();

            ancestor.setTokenValue(dependency, 6);
            const value = (resolve: DesignTokenResolver) => resolve(dependency) * 2;
            ancestor.setTokenValue(token, value);
            descendent.setTokenValue(dependency, 7);

            Observable.getNotifier(token).subscribe(subscriber);

            parent.appendChild(descendent);

            expect(handleChange).toHaveBeenCalledTimes(1);
            expect(handleChange).toHaveBeenNthCalledWith(
                1,
                token,
                new DesignTokenChangeRecord(
                    descendent,
                    DesignTokenMutationType.add,
                    token,
                    value
                )
            );
            expect(descendent.getTokenValue(token)).toEqual(14);
        });
        /**
         * Removing nodes
         */
        /* eslint-disable-next-line max-len */
        test("the token with the descendent node that has a dependency assigned when the node is appended to an ancestor with a derived value assigned that depends on the dependency and is then removed", () => {
            const ancestor = createNode();
            const parent = createNode(ancestor);
            const descendent = createNode();
            const dependency = new DesignToken<number>();
            const token = new DesignToken<number>();
            const { subscriber, handleChange } = createChangeHandler();

            ancestor.setTokenValue(dependency, 6);
            ancestor.setTokenValue(token, resolve => resolve(dependency) * 2);
            descendent.setTokenValue(dependency, 7);

            parent.appendChild(descendent);
            Observable.getNotifier(token).subscribe(subscriber);

            parent.removeChild(descendent);

            expect(handleChange).toHaveBeenCalledTimes(1);
            expect(handleChange).toHaveBeenNthCalledWith(
                1,
                token,
                new DesignTokenChangeRecord(
                    descendent,
                    DesignTokenMutationType.delete,
                    token
                )
            );
            expect(() => descendent.getTokenValue(token)).toThrow;
            expect(2).toEqual(2);
        });
        /**
         * Moving node
         */
        /* eslint-disable-next-line max-len */
        test("the token with the descendent node that has a dependency assigned when the node is re-parented to an ancestor with a different derived value assigned that depends on the dependency", () => {
            const ancestorA = createNode();
            const ancestorB = createNode();
            const parentA = createNode(ancestorA);
            const parentB = createNode(ancestorB);
            const descendent = createNode(parentA);
            const dependency = new DesignToken<number>();
            const token = new DesignToken<number>();
            const { subscriber, handleChange } = createChangeHandler();

            ancestorA.setTokenValue(dependency, 6);
            ancestorA.setTokenValue(token, resolve => resolve(dependency) * 2);
            ancestorB.setTokenValue(dependency, 7);
            const value = (resolve: DesignTokenResolver) => resolve(dependency) * 3;
            ancestorB.setTokenValue(token, value);
            descendent.setTokenValue(dependency, 7);

            Observable.getNotifier(token).subscribe(subscriber);

            parentB.appendChild(descendent);

            expect(handleChange).toHaveBeenCalledTimes(1);
            expect(handleChange).toHaveBeenCalledWith(
                token,
                new DesignTokenChangeRecord(
                    descendent,
                    DesignTokenMutationType.change,
                    token,
                    value
                )
            );
            expect(descendent.getTokenValue(token)).toEqual(21);
        });
        /* eslint-disable-next-line max-len */
        test("should support reparenting a node with a derived token assigned to a tree where the immediate parent doesn't not have the dependency assigned", () => {
            const ancestor = new DesignTokenNode();
            const parent = new DesignTokenNode();
            const child = new DesignTokenNode();

            const tokenA = new DesignToken<number>();
            const tokenB = new DesignToken<number>();
            ancestor.appendChild(child);

            ancestor.setTokenValue(tokenA, 12);
            ancestor.setTokenValue(tokenB, 12);

            child.setTokenValue(tokenB, resolve => resolve(tokenA) * 2);
            ancestor.appendChild(parent);
            parent.appendChild(child);

            expect(child.getTokenValue(tokenB)).toBe(24);
        });

        /**
         * Observable values
         */
        test("the token with the node assigned a derived value when an observable value used by the value is changed", () => {
            const node = createNode();
            const token = new DesignToken<number>();
            const dependencies: { value: number } = reactive({ value: 6 });
            const { subscriber, handleChange } = createChangeHandler();

            const value = () => dependencies.value * 2;
            node.setTokenValue(token, value);
            Observable.getNotifier(token).subscribe(subscriber);

            expect(node.getTokenValue(token)).toEqual(12);

            dependencies.value = 7;

            expect(node.getTokenValue(token)).toEqual(14);
            expect(handleChange).toHaveBeenCalledTimes(1);
            expect(handleChange).toHaveBeenNthCalledWith(
                1,
                token,
                new DesignTokenChangeRecord(
                    node,
                    DesignTokenMutationType.change,
                    token,
                    value
                )
            );
        });
        /* eslint-disable-next-line max-len */
        test("the token with the ancestor and descendent node when the ancestor is assigned a derived value using an observable and a token, where both nodes contain a value set for the dependency", () => {
            const ancestor = createNode();
            const parent = createNode(ancestor);
            const descendent = createNode(parent);
            const token = new DesignToken<number>();
            const dependency = new DesignToken<number>();
            const observableDependency: { value: number } = reactive({ value: 6 });
            const { subscriber, handleChange } = createChangeHandler();

            ancestor.setTokenValue(dependency, 4);
            const value = (resolve: DesignTokenResolver) =>
                observableDependency.value * 2 + resolve(dependency);
            ancestor.setTokenValue(token, value);
            descendent.setTokenValue(dependency, 8);
            Observable.getNotifier(token).subscribe(subscriber);

            expect(ancestor.getTokenValue(token)).toEqual(16);
            expect(descendent.getTokenValue(token)).toEqual(20);

            observableDependency.value = 7;

            expect(ancestor.getTokenValue(token)).toEqual(18);
            expect(descendent.getTokenValue(token)).toEqual(22);
            expect(handleChange).toHaveBeenCalledTimes(2);
            expect(handleChange).toHaveBeenNthCalledWith(
                1,
                token,
                new DesignTokenChangeRecord(
                    ancestor,
                    DesignTokenMutationType.change,
                    token,
                    value
                )
            );
            expect(handleChange).toHaveBeenNthCalledWith(
                2,
                token,
                new DesignTokenChangeRecord(
                    descendent,
                    DesignTokenMutationType.change,
                    token,
                    value
                )
            );
        });
    });

    test.describe("should not notify", () => {
        test("the token when the static value assigned to a node is the same value as was previously assigned", () => {
            const token = new DesignToken<number>();
            const node = new DesignTokenNode();
            const { handleChange, subscriber } = createChangeHandler();
            node.setTokenValue(token, 12);
            Observable.getNotifier(token).subscribe(subscriber);

            node.setTokenValue(token, 12);

            expect(handleChange).not.toHaveBeenCalled();
        });
        /* eslint-disable-next-line max-len */
        test("the token when the derived value assigned to a node results in the same value as the previously assigned static value", () => {
            const token = new DesignToken<number>();
            const node = new DesignTokenNode();
            const { handleChange, subscriber } = createChangeHandler();
            node.setTokenValue(token, 12);
            Observable.getNotifier(token).subscribe(subscriber);

            node.setTokenValue(token, () => 12);

            expect(handleChange).not.toHaveBeenCalled();
        });
        /* eslint-disable-next-line max-len */
        test("the token when the derived value assigned to a node results in the same value as the previously assigned derived value", () => {
            const token = new DesignToken<number>();
            const node = new DesignTokenNode();
            const { handleChange, subscriber } = createChangeHandler();
            function a() {
                return 12;
            }

            function b() {
                return 12;
            }

            node.setTokenValue(token, a);
            Observable.getNotifier(token).subscribe(subscriber);

            node.setTokenValue(token, b);

            expect(a).not.toEqual(b);
            expect(handleChange).not.toHaveBeenCalled();
        });
        /* eslint-disable-next-line max-len */
        test("the token when a dependency of a derived token value is set for a descendent but there is an intermediary value set that is a static value", () => {
            const token = new DesignToken<number>();
            const dependency = new DesignToken<number>();
            const ancestor = createNode();
            const parent = createNode(ancestor);
            const child = createNode(parent);
            const { subscriber, handleChange } = createChangeHandler();
            ancestor.setTokenValue(dependency, 12);
            ancestor.setTokenValue(token, resolve => resolve(dependency) * 2);
            parent.setTokenValue(token, 25);

            Observable.getNotifier(token).subscribe(subscriber);
            child.setTokenValue(dependency, 13);

            expect(handleChange).not.toHaveBeenCalled();
            expect(child.getTokenValue(token)).toEqual(25);
        });
        /* eslint-disable-next-line max-len */
        test.skip("the token when a dependency of a derived token value is set for a descendent but there is an intermediary value set that is a derived value that does not depend on the dependent token", () => {
            const token = new DesignToken<number>();
            const dependency = new DesignToken<number>();
            const ancestor = createNode();
            const parent = createNode(ancestor);
            const child = createNode(parent);
            const { subscriber, handleChange } = createChangeHandler();
            ancestor.setTokenValue(dependency, 12);
            ancestor.setTokenValue(token, resolve => resolve(dependency) * 2);
            parent.setTokenValue(token, () => 25);

            Observable.getNotifier(token).subscribe(subscriber);
            child.setTokenValue(dependency, 13);

            expect(handleChange).not.toHaveBeenCalled();
            expect(child.getTokenValue(token)).toEqual(25);
        });
        test("the token when a derived value using an observable value is deleted and then the observable value is changed", () => {
            const token = new DesignToken<number>();
            const node = new DesignTokenNode();
            const { subscriber, handleChange } = createChangeHandler();
            node.setTokenValue(token, 12);
            const dependencies = reactive({ value: 6 });

            node.setTokenValue(token, () => dependencies.value * 2);
            node.deleteTokenValue(token);
            Observable.getNotifier(token).subscribe(subscriber);

            dependencies.value = 7;

            expect(handleChange).not.toHaveBeenCalled();
        });
        test("the token when a derived value using an observable value is re-assigned and then the observable value is changed", () => {
            const token = new DesignToken<number>();
            const node = new DesignTokenNode();
            const { subscriber, handleChange } = createChangeHandler();
            node.setTokenValue(token, 12);
            const dependencies = reactive({ value: 6 });

            node.setTokenValue(token, () => dependencies.value * 2);
            node.setTokenValue(token, () => 14);
            Observable.getNotifier(token).subscribe(subscriber);
            dependencies.value = 7;

            expect(handleChange).not.toHaveBeenCalled();
        });
    });
});<|MERGE_RESOLUTION|>--- conflicted
+++ resolved
@@ -304,13 +304,13 @@
                 });
             }).toThrow();
         });
-<<<<<<< HEAD
+
         test("should include the token name in the error message, if it exists, when a token is unable to be resolved", () => {
             const token = { $value: undefined, name: "error-token" };
             expect(() => new DesignTokenNode().getTokenValue(token)).toThrow(
                 "No value set for token 'error-token' in node tree."
             );
-=======
+        });
 
         test("should not throw when setting a token derived value from within a change handler", () => {
             const node = new DesignTokenNode();
@@ -327,7 +327,6 @@
             expect(() => {
                 node.setTokenValue(tokenA, 13);
             }).not.toThrow();
->>>>>>> 014b8d95
         });
     });
 
