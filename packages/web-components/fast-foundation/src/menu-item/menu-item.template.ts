import {
<<<<<<< HEAD
    dangerousHTML,
    ElementViewTemplate,
    html,
    ref,
    when,
} from "@microsoft/fast-element";
import { endSlotTemplate, startSlotTemplate, tagFor } from "../patterns/index.js";
import { MenuItemRole } from "./menu-item.js";
=======
    elements,
    ElementViewTemplate,
    html,
    ref,
    slotted,
    when,
} from "@microsoft/fast-element";
import { endSlotTemplate, startSlotTemplate } from "../patterns/index.js";
>>>>>>> a4982f45
import type { FASTMenuItem, MenuItemOptions } from "./menu-item.js";
import { MenuItemRole } from "./menu-item.options.js";

/**
 * Generates a template for the {@link @microsoft/fast-foundation#(FASTMenuItem:class)} component using
 * the provided prefix.
 *
 * @public
 */
export function menuItemTemplate<T extends FASTMenuItem>(
    options: MenuItemOptions = {}
): ElementViewTemplate<T> {
<<<<<<< HEAD
    const anchoredRegionTag = dangerousHTML(tagFor(options.anchoredRegion));
=======
>>>>>>> a4982f45
    return html<T>`
    <template
        aria-haspopup="${x => (x.hasSubmenu ? "menu" : void 0)}"
        aria-checked="${x => (x.role !== MenuItemRole.menuitem ? x.checked : void 0)}"
        aria-disabled="${x => x.disabled}"
        aria-expanded="${x => x.expanded}"
        @keydown="${(x, c) => x.handleMenuItemKeyDown(c.event as KeyboardEvent)}"
        @click="${(x, c) => x.handleMenuItemClick(c.event as MouseEvent)}"
        @mouseover="${(x, c) => x.handleMouseOver(c.event as MouseEvent)}"
        @mouseout="${(x, c) => x.handleMouseOut(c.event as MouseEvent)}"
    >
            ${when(
                x => x.role === MenuItemRole.menuitemcheckbox,
                html<FASTMenuItem>`
                    <div part="input-container" class="input-container">
                        <span part="checkbox" class="checkbox">
                            <slot name="checkbox-indicator">
                                ${options.checkboxIndicator ?? ""}
                            </slot>
                        </span>
                    </div>
                `
            )}
            ${when(
                x => x.role === MenuItemRole.menuitemradio,
                html<FASTMenuItem>`
                    <div part="input-container" class="input-container">
                        <span part="radio" class="radio">
                            <slot name="radio-indicator">
                                ${options.radioIndicator ?? ""}
                            </slot>
                        </span>
                    </div>
                `
            )}
        </div>
        ${startSlotTemplate(options)}
        <span class="content" part="content">
            <slot></slot>
        </span>
        ${endSlotTemplate(options)}
        ${when(
            x => x.hasSubmenu,
            html<T>`
                <div
                    part="expand-collapse-glyph-container"
                    class="expand-collapse-glyph-container"
                >
                    <span part="expand-collapse" class="expand-collapse">
                        <slot name="expand-collapse-indicator">
                            ${options.expandCollapseGlyph ?? ""}
                        </slot>
                    </span>
                </div>
            `
        )}
        <span
            ?hidden="${x => !x.expanded}"
            class="submenu-container"
            part="submenu-container"
            ${ref("submenuContainer")}
        >
            <slot name="submenu" ${slotted({
                property: "slottedSubmenu",
                filter: elements("[role='menu']"),
            })}></slot>
        </span>
    </template>
    `;
}<|MERGE_RESOLUTION|>--- conflicted
+++ resolved
@@ -1,14 +1,4 @@
 import {
-<<<<<<< HEAD
-    dangerousHTML,
-    ElementViewTemplate,
-    html,
-    ref,
-    when,
-} from "@microsoft/fast-element";
-import { endSlotTemplate, startSlotTemplate, tagFor } from "../patterns/index.js";
-import { MenuItemRole } from "./menu-item.js";
-=======
     elements,
     ElementViewTemplate,
     html,
@@ -17,7 +7,6 @@
     when,
 } from "@microsoft/fast-element";
 import { endSlotTemplate, startSlotTemplate } from "../patterns/index.js";
->>>>>>> a4982f45
 import type { FASTMenuItem, MenuItemOptions } from "./menu-item.js";
 import { MenuItemRole } from "./menu-item.options.js";
 
@@ -30,10 +19,6 @@
 export function menuItemTemplate<T extends FASTMenuItem>(
     options: MenuItemOptions = {}
 ): ElementViewTemplate<T> {
-<<<<<<< HEAD
-    const anchoredRegionTag = dangerousHTML(tagFor(options.anchoredRegion));
-=======
->>>>>>> a4982f45
     return html<T>`
     <template
         aria-haspopup="${x => (x.hasSubmenu ? "menu" : void 0)}"
