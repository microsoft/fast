<<<<<<< HEAD
import { endTemplate, startTemplate } from "../patterns/start-end";
import { html, ref, slotted } from "@microsoft/fast-element";

import type { Anchor } from "./anchor";
import type { ElementDefinitionContext } from "../design-system";
import type { FoundationElementDefinition } from "../foundation-element";
import type { ViewTemplate } from "@microsoft/fast-element";
=======
import { html, ref, slotted } from "@microsoft/fast-element";
import type { ViewTemplate } from "@microsoft/fast-element";
import { endSlotTemplate, startSlotTemplate } from "../patterns/start-end";
import type { ElementDefinitionContext } from "../design-system";
import type { Anchor, AnchorOptions } from "./anchor";
>>>>>>> 291ed18f

/**
 * The template for the {@link @microsoft/fast-foundation#(Anchor:class)} component.
 * @public
 */
export const anchorTemplate: (
    context: ElementDefinitionContext,
    definition: AnchorOptions
) => ViewTemplate<Anchor> = (
    context: ElementDefinitionContext,
    definition: AnchorOptions
) => html`
    <a
        class="control"
        part="control"
        download="${x => x.download}"
        href="${x => x.href}"
        hreflang="${x => x.hreflang}"
        ping="${x => x.ping}"
        referrerpolicy="${x => x.referrerpolicy}"
        rel="${x => x.rel}"
        target="${x => x.target}"
        type="${x => x.type}"
        aria-atomic="${x => x.ariaAtomic}"
        aria-busy="${x => x.ariaBusy}"
        aria-controls="${x => x.ariaControls}"
        aria-current="${x => x.ariaCurrent}"
        aria-describedBy="${x => x.ariaDescribedby}"
        aria-details="${x => x.ariaDetails}"
        aria-disabled="${x => x.ariaDisabled}"
        aria-errormessage="${x => x.ariaErrormessage}"
        aria-expanded="${x => x.ariaExpanded}"
        aria-flowto="${x => x.ariaFlowto}"
        aria-haspopup="${x => x.ariaHaspopup}"
        aria-hidden="${x => x.ariaHidden}"
        aria-invalid="${x => x.ariaInvalid}"
        aria-keyshortcuts="${x => x.ariaKeyshortcuts}"
        aria-label="${x => x.ariaLabel}"
        aria-labelledby="${x => x.ariaLabelledby}"
        aria-live="${x => x.ariaLive}"
        aria-owns="${x => x.ariaOwns}"
        aria-relevant="${x => x.ariaRelevant}"
        aria-roledescription="${x => x.ariaRoledescription}"
        ${ref("control")}
    >
        ${startSlotTemplate(context, definition)}
        <span class="content" part="content">
            <slot ${slotted("defaultSlottedContent")}></slot>
        </span>
        ${endSlotTemplate(context, definition)}
    </a>
`;<|MERGE_RESOLUTION|>--- conflicted
+++ resolved
@@ -1,18 +1,8 @@
-<<<<<<< HEAD
-import { endTemplate, startTemplate } from "../patterns/start-end";
-import { html, ref, slotted } from "@microsoft/fast-element";
-
-import type { Anchor } from "./anchor";
-import type { ElementDefinitionContext } from "../design-system";
-import type { FoundationElementDefinition } from "../foundation-element";
-import type { ViewTemplate } from "@microsoft/fast-element";
-=======
 import { html, ref, slotted } from "@microsoft/fast-element";
 import type { ViewTemplate } from "@microsoft/fast-element";
 import { endSlotTemplate, startSlotTemplate } from "../patterns/start-end";
 import type { ElementDefinitionContext } from "../design-system";
 import type { Anchor, AnchorOptions } from "./anchor";
->>>>>>> 291ed18f
 
 /**
  * The template for the {@link @microsoft/fast-foundation#(Anchor:class)} component.
