import { html, ref, slotted } from "@microsoft/fast-element";
import type { ViewTemplate } from "@microsoft/fast-element";
import type { FoundationElementTemplate } from "../foundation-element";
import { Listbox } from "../listbox/listbox";
import { endSlotTemplate, startSlotTemplate } from "../patterns/start-end";
<<<<<<< HEAD
import type { ElementDefinitionContext } from "../design-system";
import type { FoundationElementTemplate } from "../foundation-element";
=======
>>>>>>> af847f27
import type { Combobox, ComboboxOptions } from "./combobox";

/**
 * The template for the {@link @microsoft/fast-foundation#(Combobox:class)} component.
 * @public
 */
export const comboboxTemplate: FoundationElementTemplate<
    ViewTemplate<Combobox>,
    ComboboxOptions
<<<<<<< HEAD
> = (context: ElementDefinitionContext, definition: ComboboxOptions) => html`
=======
> = (context, definition) => html`
>>>>>>> af847f27
    <template
        aria-disabled="${x => x.ariaDisabled}"
        autocomplete="${x => x.autocomplete}"
        class="${x => (x.open ? "open" : "")} ${x =>
            x.disabled ? "disabled" : ""} ${x => x.position}"
        tabindex="${x => (!x.disabled ? "0" : null)}"
        @click="${(x, c) => x.clickHandler(c.event as MouseEvent)}"
        @focusout="${(x, c) => x.focusoutHandler(c.event as FocusEvent)}"
        @keydown="${(x, c) => x.keydownHandler(c.event as KeyboardEvent)}"
    >
        <div class="control" part="control">
            ${startSlotTemplate(context, definition)}
            <slot name="control">
                <input
                    aria-activedescendant="${x =>
                        x.open ? x.ariaActiveDescendant : null}"
                    aria-autocomplete="${x => x.ariaAutoComplete}"
                    aria-controls="${x => x.ariaControls}"
                    aria-disabled="${x => x.ariaDisabled}"
                    aria-expanded="${x => x.ariaExpanded}"
                    aria-haspopup="listbox"
                    class="selected-value"
                    part="selected-value"
                    placeholder="${x => x.placeholder}"
                    role="combobox"
                    type="text"
                    ?disabled="${x => x.disabled}"
                    :value="${x => x.value}"
                    @input="${(x, c) => x.inputHandler(c.event as InputEvent)}"
                    @keyup="${(x, c) => x.keyupHandler(c.event as KeyboardEvent)}"
                    ${ref("control")}
                />
                <div class="indicator" part="indicator" aria-hidden="true">
                    <slot name="indicator">
                        ${definition.indicator || ""}
                    </slot>
                </div>
            </slot>
            ${endSlotTemplate(context, definition)}
        </div>
        <div
            class="listbox"
            part="listbox"
            role="listbox"
            ?disabled="${x => x.disabled}"
            ?hidden="${x => !x.open}"
            ${ref("listbox")}
        >
            <slot
                ${slotted({
                    filter: Listbox.slottedOptionFilter,
                    flatten: true,
                    property: "slottedOptions",
                })}
            ></slot>
        </div>
    </template>
`;<|MERGE_RESOLUTION|>--- conflicted
+++ resolved
@@ -3,11 +3,6 @@
 import type { FoundationElementTemplate } from "../foundation-element";
 import { Listbox } from "../listbox/listbox";
 import { endSlotTemplate, startSlotTemplate } from "../patterns/start-end";
-<<<<<<< HEAD
-import type { ElementDefinitionContext } from "../design-system";
-import type { FoundationElementTemplate } from "../foundation-element";
-=======
->>>>>>> af847f27
 import type { Combobox, ComboboxOptions } from "./combobox";
 
 /**
@@ -17,11 +12,7 @@
 export const comboboxTemplate: FoundationElementTemplate<
     ViewTemplate<Combobox>,
     ComboboxOptions
-<<<<<<< HEAD
-> = (context: ElementDefinitionContext, definition: ComboboxOptions) => html`
-=======
 > = (context, definition) => html`
->>>>>>> af847f27
     <template
         aria-disabled="${x => x.ariaDisabled}"
         autocomplete="${x => x.autocomplete}"
