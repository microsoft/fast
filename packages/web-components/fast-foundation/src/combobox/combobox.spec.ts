--- conflicted
+++ resolved
@@ -1,18 +1,9 @@
-<<<<<<< HEAD
-import { DOM } from "@microsoft/fast-element";
-import { keyArrowDown, keyArrowUp, keyEnter } from "@microsoft/fast-web-utilities";
-import { expect } from "chai";
-import { ListboxOption, listboxOptionTemplate } from "../listbox-option";
-import { fixture } from "../test-utilities/fixture";
-import { Combobox, ComboboxAutocomplete, comboboxTemplate as template } from "./index";
-=======
 import { Updates } from "@microsoft/fast-element";
 import { keyArrowDown, keyArrowUp } from "@microsoft/fast-web-utilities";
 import { expect } from "chai";
 import { FASTListboxOption, listboxOptionTemplate } from "../listbox-option/index.js";
 import { fixture, uniqueElementName } from "@microsoft/fast-element/testing";
 import { FASTCombobox, comboboxTemplate } from "./index.js";
->>>>>>> 7df45489
 
 describe("Combobox", () => {
     const Combobox = FASTCombobox.define({
