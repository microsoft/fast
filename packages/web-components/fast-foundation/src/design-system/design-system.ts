--- conflicted
+++ resolved
@@ -2,84 +2,12 @@
 import { FoundationElement } from "../foundation-element/foundation-element";
 import { Container, DI, Registration } from "../di/di";
 import { ComponentPresentation } from "./component-presentation";
-<<<<<<< HEAD
 import {
     ContextualElementDefinition,
     DesignSystemRegistrationContext,
     ElementDefinitionCallback,
     ElementDefinitionContext,
 } from "./registration-context";
-=======
-
-/**
- * Enables defining an element within the context of a design system.
- * @public
- */
-export type ContextualElementDefinition = Omit<PartialFASTElementDefinition, "name">;
-
-/**
- * The design system context in which an element can be defined.
- * @public
- */
-export interface ElementDefinitionContext {
-    /**
-     * The name that the element will be defined as.
-     * @public
-     */
-    readonly name: string;
-
-    /**
-     * The type that will be defined.
-     * @public
-     */
-    readonly type: Constructable;
-
-    /**
-     * The dependency injection container associated with the design system.
-     * @public
-     */
-    readonly container: Container;
-
-    /**
-     * Indicates whether or not a platform define call will be made in order
-     * to define the element.
-     * @public
-     */
-    readonly willDefine: boolean;
-
-    /**
-     * The shadow root mode specified by the design system's configuration.
-     * @public
-     */
-    readonly shadowRootMode: ShadowRootMode | undefined;
-
-    /**
-     * Defines the element.
-     * @param definition - The definition for the element.
-     * @public
-     */
-    defineElement(definition?: ContextualElementDefinition): void;
-
-    /**
-     * Defines a presentation for the element.
-     * @param presentation - The presentation configuration.
-     * @public
-     */
-    definePresentation(presentation: ComponentPresentation): void;
-
-    /**
-     * Returns the HTML element tag name that the type will be defined as.
-     * @param type - The type to lookup.
-     * @public
-     */
-    tagFor(type: Constructable): string;
-}
-
-/**
- * The callback type that is invoked when an element can be defined by a design system.
- * @public
- */
-export type ElementDefinitionCallback = (ctx: ElementDefinitionContext) => void;
 
 /**
  * The element definition context interface. Designed to be used in `tryDefineElement`
@@ -98,50 +26,6 @@
      */
     callback: ElementDefinitionCallback;
 }
-
-/**
- * Design system contextual APIs and configuration usable within component
- * registries.
- * @public
- */
-export interface DesignSystemRegistrationContext {
-    /**
-     * The element prefix specified by the design system's configuration.
-     * @public
-     */
-    readonly elementPrefix: string;
-
-    /**
-     * Used to attempt to define a custom element.
-     * @param name - The name of the element to define.
-     * @param type - The type of the constructor to use to define the element.
-     * @param callback - A callback to invoke if definition will happen.
-     * @public
-     * @deprecated - Use the signature with the ElementDefinitionParams param type instead
-     */
-    tryDefineElement(
-        name: string,
-        type: Constructable,
-        callback: ElementDefinitionCallback
-    );
-
-    /**
-     * Used to attempt to define a custom element.
-     * @param params - The custom element definition.
-     * @public
-     */
-    tryDefineElement(params: ElementDefinitionParams);
-}
-
-/**
- * Design system contextual APIs and configuration usable within component
- * registries.
- * @public
- */
-export const DesignSystemRegistrationContext: InterfaceSymbol<DesignSystemRegistrationContext> = DI.createInterface<
-    DesignSystemRegistrationContext
->();
->>>>>>> 2581a5ec
 
 /**
  * Indicates what to do with an ambiguous (duplicate) element.
@@ -353,12 +237,6 @@
             }
         };
 
-<<<<<<< HEAD
-                if (needsDefine) {
-                    if (elementTagsByType.has(type) || type === FoundationElement) {
-                        type = class extends type {};
-                    }
-=======
         function tryDefineElement(params: ElementDefinitionParams);
         function tryDefineElement(
             name: string,
@@ -398,10 +276,9 @@
                         break;
                 }
             }
->>>>>>> 2581a5ec
 
             if (needsDefine) {
-                if (elementTagsByType.has(type)) {
+                if (elementTagsByType.has(type) || type === FoundationElement) {
                     type = class extends type {};
                 }
                 elementTypesByTag.set(elementName, type);
