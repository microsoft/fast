--- conflicted
+++ resolved
@@ -2,11 +2,6 @@
 import type { ViewTemplate } from "@microsoft/fast-element";
 import type { FoundationElementTemplate } from "../foundation-element";
 import { endSlotTemplate, startSlotTemplate } from "../patterns/start-end";
-<<<<<<< HEAD
-import type { ElementDefinitionContext } from "../design-system";
-import type { FoundationElementTemplate } from "../foundation-element";
-=======
->>>>>>> af847f27
 import type { ListboxOption, ListboxOptionOptions } from "./listbox-option";
 
 /**
@@ -16,11 +11,7 @@
 export const listboxOptionTemplate: FoundationElementTemplate<
     ViewTemplate<ListboxOption>,
     ListboxOptionOptions
-<<<<<<< HEAD
-> = (context: ElementDefinitionContext, definition: ListboxOptionOptions) => html`
-=======
 > = (context, definition) => html`
->>>>>>> af847f27
     <template
         aria-disabled="${x => x.ariaDisabled}"
         aria-posinset="${x => x.ariaPosInSet}"
