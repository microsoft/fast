--- conflicted
+++ resolved
@@ -242,16 +242,8 @@
     }-${today.getDate()}-${today.getFullYear()}`;
     return html<FASTCalendar>`
         <template>
-<<<<<<< HEAD
-            ${startTemplate}
-            <slot name="title">
-                ${definition.title instanceof Function
-                    ? definition.title(context, definition)
-                    : definition.title ?? ""}
-            </slot>
-=======
             ${startSlotTemplate(options)} ${options.title ?? ""}
->>>>>>> 3673e2c9
+            <slot name="title"></slot>
             <slot></slot>
             ${when(
                 x => x.readonly === false,
