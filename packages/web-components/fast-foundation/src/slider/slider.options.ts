--- conflicted
+++ resolved
@@ -1,10 +1,7 @@
 import type { Direction, Orientation } from "@microsoft/fast-web-utilities";
-<<<<<<< HEAD
 import type { StaticallyComposableHTML } from "../utilities/template-helpers.js";
 import type { FASTSlider } from "./slider.js";
-=======
 import type { ValuesOf } from "../utilities/index.js";
->>>>>>> 7d3b7f37
 
 /**
  * The selection modes of a {@link @microsoft/fast-foundation#(FASTSlider:class)}.
