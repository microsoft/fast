--- conflicted
+++ resolved
@@ -339,11 +339,7 @@
      * @internal
      */
     public handleTextInput(): void {
-<<<<<<< HEAD
         this.control.value = this.control.value.replace(/[^0-9\-+e.]|(?<=e.*)e/g, "");
-=======
-        this.field.value = this.field.value.replace(/[^0-9\-+e.]/g, "");
->>>>>>> 911ba9f0
         this.isUserInput = true;
         this.value = this.field.value;
     }
