<<<<<<< HEAD
import { customElement, DOM } from "@microsoft/fast-element";
import { KeyCodes } from "@microsoft/fast-web-utilities";
=======
import { DOM } from "@microsoft/fast-element";
>>>>>>> 820962bf
import { expect, assert } from "chai";
import { fixture } from "../test-utilities/fixture";
import { NumberField, numberFieldTemplate as template } from "./index";

const FASTNumberField = NumberField.compose({
    baseName: "number-field",
    template,
})

async function setup() {
    const { element, connect, disconnect, parent } = await fixture(FASTNumberField());

    return { element, connect, disconnect, parent };
}

const arrowUpEvent = new KeyboardEvent("keydown", {
    key: "ArrowUp",
    keyCode: KeyCodes.arrowUp,
    bubbles: true,
} as KeyboardEventInit);

const arrowDownEvent = new KeyboardEvent("keydown", {
    key: "ArrowDown",
    keyCode: KeyCodes.arrowDown,
    bubbles: true,
} as KeyboardEventInit);

describe("NumberField", () => {
    it("should set the `autofocus` attribute on the internal control equal to the value provided", async () => {
        const { element, connect, disconnect } = await setup();
        const autofocus = true;

        element.autofocus = autofocus;

        await connect();
        expect(
            element.shadowRoot?.querySelector(".control")?.hasAttribute("autofocus")
        ).to.equal(true);

        await disconnect();
    });

    it("should set the `disabled` attribute on the internal control equal to the value provided", async () => {
        const { element, connect, disconnect } = await setup();
        const disabled = true;

        element.disabled = disabled;

        await connect();
        expect(
            element.shadowRoot?.querySelector(".control")?.hasAttribute("disabled")
        ).to.equal(true);

        await disconnect();
    });

    it("should set the `list` attribute on the internal control equal to the value provided", async () => {
        const { element, connect, disconnect } = await setup();
        const list = "listId";

        element.list = list;

        await connect();
        expect(
            element.shadowRoot?.querySelector(".control")?.getAttribute("list")
        ).to.equal(list);

        await disconnect();
    });

    it("should set the `maxlength` attribute on the internal control equal to the value provided", async () => {
        const { element, connect, disconnect } = await setup();
        const maxlength = 14;

        element.maxlength = maxlength;

        await connect();
        expect(
            element.shadowRoot?.querySelector(".control")?.getAttribute("maxlength")
        ).to.equal(maxlength.toString());

        await disconnect();
    });

    it("should set the `minlength` attribute on the internal control equal to the value provided", async () => {
        const { element, connect, disconnect } = await setup();
        const minlength = 8;

        element.minlength = minlength;

        await connect();
        expect(
            element.shadowRoot?.querySelector(".control")?.getAttribute("minlength")
        ).to.equal(minlength.toString());

        await disconnect();
    });

    it("should set the `placeholder` attribute on the internal control equal to the value provided", async () => {
        const { element, connect, disconnect } = await setup();
        const placeholder = "placeholder";

        element.placeholder = placeholder;

        await connect();
        expect(
            element.shadowRoot?.querySelector(".control")?.getAttribute("placeholder")
        ).to.equal(placeholder);

        await disconnect();
    });

    it("should set the `readonly` attribute on the internal control equal to the value provided", async () => {
        const { element, connect, disconnect } = await setup();
        const readonly = true;

        element.readOnly = readonly;

        await connect();
        expect(
            element.shadowRoot?.querySelector(".control")?.hasAttribute("readonly")
        ).to.equal(true);

        await disconnect();
    });

    it("should set the `required` attribute on the internal control equal to the value provided", async () => {
        const { element, connect, disconnect } = await setup();
        const required = true;

        element.required = required;

        await connect();
        expect(
            element.shadowRoot?.querySelector(".control")?.hasAttribute("required")
        ).to.equal(true);

        await disconnect();
    });

    it("should set the `size` attribute on the internal control equal to the value provided", async () => {
        const { element, connect, disconnect } = await setup();
        const size = 8;

        element.size = size;

        await connect();
        expect(
            element.shadowRoot?.querySelector(".control")?.hasAttribute("size")
        ).to.equal(true);

        await disconnect();
    });

    it("should initialize to the initial value if no value property is set", async () => {
        const { element, connect, disconnect } = await setup();

        await connect();
        expect(element.value).to.equal(element["initialValue"]);

        await disconnect();
    });

    it("should initialize to the provided value attribute if set pre-connection", async () => {
        const { element, connect, disconnect } = await setup();

        element.setAttribute("value", "10");
        await connect();

        expect(element.value).to.equal("10");

        await disconnect();
    });

    it("should initialize to the provided value attribute if set post-connection", async () => {
        const { element, connect, disconnect } = await setup();

        await connect();
        element.setAttribute("value", "10");

        expect(element.value).to.equal("10");

        await disconnect();
    });

    it("should initialize to the provided value property if set pre-connection", async () => {
        const { element, connect, disconnect } = await setup();
        element.value = "10";
        await connect();

        expect(element.value).to.equal("10");

        await disconnect();
    });

    describe("Delegates ARIA textbox", () => {
        it("should set the `aria-atomic` attribute on the internal control when provided", async () => {
            const { element, connect, disconnect } = await setup();
            const ariaAtomic = "true";

            element.ariaAtomic = ariaAtomic;

            await connect();

            expect(
                element.shadowRoot?.querySelector(".control")?.getAttribute("aria-atomic")
            ).to.equal(ariaAtomic);

            await disconnect();
        });

        it("should set the `aria-busy` attribute on the internal control when provided", async () => {
            const { element, connect, disconnect } = await setup();
            const ariaBusy = "false";

            element.ariaBusy = ariaBusy;

            await connect();

            expect(
                element.shadowRoot?.querySelector(".control")?.getAttribute("aria-busy")
            ).to.equal(ariaBusy);

            await disconnect();
        });

        it("should set the `aria-controls` attribute on the internal control when provided", async () => {
            const { element, connect, disconnect } = await setup();
            const ariaControls = "testId";

            element.ariaControls = ariaControls;

            await connect();

            expect(
                element.shadowRoot
                    ?.querySelector(".control")
                    ?.getAttribute("aria-controls")
            ).to.equal(ariaControls);

            await disconnect();
        });

        it("should set the `aria-current` attribute on the internal control when provided", async () => {
            const { element, connect, disconnect } = await setup();
            const ariaCurrent = "page";

            element.ariaCurrent = ariaCurrent;

            await connect();

            expect(
                element.shadowRoot
                    ?.querySelector(".control")
                    ?.getAttribute("aria-current")
            ).to.equal(ariaCurrent);

            await disconnect();
        });

        it("should set the `aria-describedBy` attribute on the internal control when provided", async () => {
            const { element, connect, disconnect } = await setup();
            const ariaDescribedby = "testId";

            element.ariaDescribedby = ariaDescribedby;

            await connect();

            expect(
                element.shadowRoot
                    ?.querySelector(".control")
                    ?.getAttribute("aria-describedBy")
            ).to.equal(ariaDescribedby);

            await disconnect();
        });

        it("should set the `aria-details` attribute on the internal control when provided", async () => {
            const { element, connect, disconnect } = await setup();
            const ariaDetails = "testId";

            element.ariaDetails = ariaDetails;

            await connect();

            expect(
                element.shadowRoot
                    ?.querySelector(".control")
                    ?.getAttribute("aria-details")
            ).to.equal(ariaDetails);

            await disconnect();
        });

        it("should set the `aria-disabled` attribute on the internal control when provided", async () => {
            const { element, connect, disconnect } = await setup();
            const ariaDisabled = "true";

            element.ariaDisabled = ariaDisabled;

            await connect();

            expect(
                element.shadowRoot
                    ?.querySelector(".control")
                    ?.getAttribute("aria-disabled")
            ).to.equal(ariaDisabled);

            await disconnect();
        });

        it("should set the `aria-errormessage` attribute on the internal control when provided", async () => {
            const { element, connect, disconnect } = await setup();
            const ariaErrormessage = "test";

            element.ariaErrormessage = ariaErrormessage;

            await connect();

            expect(
                element.shadowRoot
                    ?.querySelector(".control")
                    ?.getAttribute("aria-errormessage")
            ).to.equal(ariaErrormessage);

            await disconnect();
        });

        it("should set the `aria-flowto` attribute on the internal control when provided", async () => {
            const { element, connect, disconnect } = await setup();
            const ariaFlowto = "testId";

            element.ariaFlowto = ariaFlowto;

            await connect();

            expect(
                element.shadowRoot?.querySelector(".control")?.getAttribute("aria-flowto")
            ).to.equal(ariaFlowto);

            await disconnect();
        });

        it("should set the `aria-haspopup` attribute on the internal control when provided", async () => {
            const { element, connect, disconnect } = await setup();
            const ariaHaspopup = "true";

            element.ariaHaspopup = ariaHaspopup;

            await connect();

            expect(
                element.shadowRoot
                    ?.querySelector(".control")
                    ?.getAttribute("aria-haspopup")
            ).to.equal(ariaHaspopup);

            await disconnect();
        });

        it("should set the `aria-hidden` attribute on the internal control when provided", async () => {
            const { element, connect, disconnect } = await setup();
            const ariaHidden = "true";

            element.ariaHidden = ariaHidden;

            await connect();

            expect(
                element.shadowRoot?.querySelector(".control")?.getAttribute("aria-hidden")
            ).to.equal(ariaHidden);

            await disconnect();
        });

        it("should set the `aria-invalid` attribute on the internal control when provided", async () => {
            const { element, connect, disconnect } = await setup();
            const ariaInvalid = "spelling";

            element.ariaInvalid = ariaInvalid;

            await connect();

            expect(
                element.shadowRoot
                    ?.querySelector(".control")
                    ?.getAttribute("aria-invalid")
            ).to.equal(ariaInvalid);

            await disconnect();
        });

        it("should set the `aria-keyshortcuts` attribute on the internal control when provided", async () => {
            const { element, connect, disconnect } = await setup();
            const ariaKeyshortcuts = "F4";

            element.ariaKeyshortcuts = ariaKeyshortcuts;

            await connect();

            expect(
                element.shadowRoot
                    ?.querySelector(".control")
                    ?.getAttribute("aria-keyshortcuts")
            ).to.equal(ariaKeyshortcuts);

            await disconnect();
        });

        it("should set the `aria-label` attribute on the internal control when provided", async () => {
            const { element, connect, disconnect } = await setup();
            const ariaLabel = "Foo label";

            element.ariaLabel = ariaLabel;

            await connect();

            expect(
                element.shadowRoot?.querySelector(".control")?.getAttribute("aria-label")
            ).to.equal(ariaLabel);

            await disconnect();
        });

        it("should set the `aria-labelledby` attribute on the internal control when provided", async () => {
            const { element, connect, disconnect } = await setup();
            const ariaLabelledby = "testId";

            element.ariaLabelledby = ariaLabelledby;

            await connect();

            expect(
                element.shadowRoot
                    ?.querySelector(".control")
                    ?.getAttribute("aria-labelledby")
            ).to.equal(ariaLabelledby);

            await disconnect();
        });

        it("should set the `aria-live` attribute on the internal control when provided", async () => {
            const { element, connect, disconnect } = await setup();
            const ariaLive = "polite";

            element.ariaLive = ariaLive;

            await connect();

            expect(
                element.shadowRoot?.querySelector(".control")?.getAttribute("aria-live")
            ).to.equal(ariaLive);

            await disconnect();
        });

        it("should set the `aria-owns` attribute on the internal control when provided", async () => {
            const { element, connect, disconnect } = await setup();
            const ariaOwns = "testId";

            element.ariaOwns = ariaOwns;

            await connect();

            expect(
                element.shadowRoot?.querySelector(".control")?.getAttribute("aria-owns")
            ).to.equal(ariaOwns);

            await disconnect();
        });

        it("should set the `aria-relevant` attribute on the internal control when provided", async () => {
            const { element, connect, disconnect } = await setup();
            const ariaRelevant = "removals";

            element.ariaRelevant = ariaRelevant;

            await connect();

            expect(
                element.shadowRoot
                    ?.querySelector(".control")
                    ?.getAttribute("aria-relevant")
            ).to.equal(ariaRelevant);

            await disconnect();
        });

        it("should set the `aria-roledescription` attribute on the internal control when provided", async () => {
            const { element, connect, disconnect } = await setup();
            const ariaRoledescription = "slide";

            element.ariaRoledescription = ariaRoledescription;

            await connect();

            expect(
                element.shadowRoot
                    ?.querySelector(".control")
                    ?.getAttribute("aria-roledescription")
            ).to.equal(ariaRoledescription);

            await disconnect();
        });
    });

    describe("events", () => {
        it("should fire a change event the internal control emits a change event", async () => {
            const { element, connect, disconnect } = await setup();
            const event = new Event("change", {
                key: "1",
            } as KeyboardEventInit);
            let wasChanged: boolean = false;

            await connect();

            element.addEventListener("change", e => {
                e.preventDefault();

                wasChanged = true;
            });

            let textarea = element.shadowRoot?.querySelector("input");
            textarea?.dispatchEvent(event);

            expect(wasChanged).to.equal(true);

            await disconnect();
        });

        it("should fire an input event when incrementing or decrementing", async () => {
            const { element, connect, disconnect } = await setup();
            let wasInput: boolean = false;

            element.addEventListener("input", e => {
                e.preventDefault();

                wasInput = true;
            });

            await connect();

            element.stepUp();

            expect(wasInput).to.equal(true);

            wasInput = false;

            element.stepDown();

            expect(wasInput).to.equal(true);

            await disconnect();
        });

        it("should fire an input event when incrementing or decrementing with arrow up/down keys", async () => {
            const { element, connect, disconnect } = await setup();
            let wasInput: boolean = false;

            element.addEventListener("input", e => {
                e.preventDefault();

                wasInput = true;
            });

            await connect();

            element.shadowRoot?.querySelector(".control")?.dispatchEvent(arrowUpEvent);

            expect(wasInput).to.equal(true);

            wasInput = false;

            element.shadowRoot?.querySelector(".control")?.dispatchEvent(arrowDownEvent);

            expect(wasInput).to.equal(true);

            await disconnect();
        });
    });

    describe("when the owning form's reset() method is invoked", () => {
        it("should reset it's value property to an empty string if no value attribute is set", async () => {
            const { element, connect, disconnect, parent } = await setup();

            const form = document.createElement("form");
            form.appendChild(element);
            parent.appendChild(form);

            await connect();

            element.value = "10";

            assert(element.getAttribute("value") === null);
            assert(element.value === "10");

            form.reset();

            assert(element.value === "");

            await disconnect();
        });

        it("should reset it's value property to the value of the value attribute if it is set", async () => {
            const { element, connect, disconnect, parent } = await setup();

            const form = document.createElement("form");
            form.appendChild(element);
            parent.appendChild(form);
            await connect();

            element.setAttribute("value", "10");

            element.value = "20";

            assert(element.getAttribute("value") === "10");

            assert(element.value === "20");

            form.reset();

            assert(element.value === "10");

            await disconnect();
        });

        it("should put the control into a clean state, where value attribute changes change the property value prior to user or programmatic interaction", async () => {
            const { element, connect, disconnect, parent } = await setup();
            const form = document.createElement("form");
            form.appendChild(element);
            parent.appendChild(form);

            await connect();

            element.value = "10";
            element.setAttribute("value", "20");

            assert(element.value === "10");

            form.reset();

            assert(element.value === "20");

            element.setAttribute("value", "30");

            assert(element.value === "30");
            await disconnect();
        });
    });

    describe("min and max values", () => {
        it("should set min value", async () => {
            const { element, connect, disconnect } = await setup();
            const min = 1;

            element.min = min;

            await connect();
            expect(
                element.shadowRoot?.querySelector(".control")?.getAttribute("min")
            ).to.equal(min.toString());

            await disconnect();
        });

        it("should set max value", async () => {
            const { element, connect, disconnect } = await setup();
            const max = 10;

            element.max = max;

            await connect();
            expect(
                element.shadowRoot?.querySelector(".control")?.getAttribute("max")
            ).to.equal(max.toString());

            await disconnect();
        });

        it("should set value to max when value is greater than max", async () => {
            const { element, connect, disconnect } = await setup();
            const max = 10;

            element.max = max;
            element.setAttribute("value", `${max + 10}`);

            await connect();
            expect(element.value).to.equal(max.toString());

            await disconnect();
        });

        it("should set value to max if the max changes to a value less than the value", async () => {
            const { element, connect, disconnect } = await setup();
            const max = 10;
            const value = 10 + max;

            element.setAttribute("value", `${value}`);

            await connect();
            expect(element.value).to.equal(value.toString());

            element.setAttribute("max", max.toString());
            await DOM.nextUpdate();

            expect(element.value).to.equal(max.toString());

            await disconnect();
        });

        it("should set value to min when value is less than min", async () => {
            const { element, connect, disconnect } = await setup();
            const min = 10;

            element.min = min;
            element.setAttribute("value", `${min - 10}`);

            await connect();
            expect(element.value).to.equal(min.toString());

            await disconnect();
        });

        it("should set value to min when value is less than min", async () => {
            const { element, connect, disconnect } = await setup();
            const min = 10;
            const value = min - 10;

            element.setAttribute("value", `${value}`);

            await connect();
            expect(element.value).to.equal(value.toString());

            element.setAttribute("min", min.toString());
            await DOM.nextUpdate();

            expect(element.value).to.equal(min.toString());

            await disconnect();
        });

        it("should set max to highest when min is greater than max", async () => {
            const { element, connect, disconnect } = await setup();
            const min = 10;
            const max = 1;

            element.min = min;
            element.max = max;

            await connect();
            expect(
                element.shadowRoot?.querySelector(".control")?.getAttribute("max")
            ).to.equal(min.toString());

            await disconnect();
        });

        it("should set step to a default of 1", async () => {
            const { element, connect, disconnect } = await setup();
            const step = 1;
            await connect();
            expect(
                element.shadowRoot?.querySelector(".control")?.getAttribute("step")
            ).to.equal(step.toString());

            await disconnect();
        });

        it("should update step", async () => {
            const { element, connect, disconnect } = await setup();
            const step = 2;

            element.step = step;

            await connect();
            expect(
                element.shadowRoot?.querySelector(".control")?.getAttribute("step")
            ).to.equal(step.toString());

            await disconnect();
        });

        it("should increment the value by the step amount", async () => {
            const { element, connect, disconnect } = await setup();
            const step = 2;
            const value = 5;

            element.step = step;
            element.value = `${value}`;
            element.stepUp();

            await connect();
            expect(element.value).to.equal(`${value + step}`);

            await disconnect();
        });

        it("should decrement the value by the step amount", async () => {
            const { element, connect, disconnect } = await setup();
            const step = 2;
            const value = 5;

            element.step = step;
            element.value = `${value}`;
            element.stepDown();

            await connect();
            expect(element.value).to.equal(`${value - step}`);

            await disconnect();
        });

        it("should increment no value to the step amount", async () => {
            const { element, connect, disconnect } = await setup();
            const step = 2;
            element.step = step;
            element.stepUp();

            await connect();
            expect(element.value).to.equal(`${step}`);

            await disconnect();
        });

        it("should decrement no value to the negative step amount", async () => {
            const { element, connect, disconnect } = await setup();
            const step = 2;
            element.step = step;
            element.stepDown();

            await connect();
            expect(element.value).to.equal(`${0 - step}`);

            await disconnect();
        });

        it("should update the proxy value when incrementing the value", async () => {
            const { element, connect, disconnect } = await setup();
            const step = 2;
            const value = 5;

            element.step = step;
            element.value = `${value}`;
            element.stepUp();

            await connect();
            expect(element.value).to.equal(`${value + step}`);
            expect(element.proxy.value).to.equal(`${value + step}`);

            await disconnect();
        });

        it("should update the proxy value when decrementing the value", async () => {
            const { element, connect, disconnect } = await setup();
            const step = 2;
            const value = 5;

            element.step = step;
            element.value = `${value}`;
            element.stepDown();

            await connect();
            expect(element.value).to.equal(`${value - step}`);
            expect(element.proxy.value).to.equal(`${value - step}`);

            await disconnect();
        });
    });

    describe("hide step", () => {
        it("should not render step controls when `hide-step` attribute is present", async () => {
            const { element, connect, disconnect } = await setup();

            await connect();

            expect(element.shadowRoot?.querySelector(".controls")).not.to.equal(null);

            element.setAttribute("hide-step", "");

            await DOM.nextUpdate();

            expect(
                element.shadowRoot?.querySelector(".controls")).to.equal(null);

            await disconnect();
        });
    });

    describe("readonly", () => {
        it("should not render step controls when `readonly` attribute is present", async () => {
            const { element, connect, disconnect } = await setup();

            await connect();

            expect(element.shadowRoot?.querySelector(".controls")).not.to.equal(null);

            element.setAttribute("readonly", "");

            await DOM.nextUpdate();

            expect(
                element.shadowRoot?.querySelector(".controls")).to.equal(null);

            await disconnect();
        });
    });
});<|MERGE_RESOLUTION|>--- conflicted
+++ resolved
@@ -1,9 +1,5 @@
-<<<<<<< HEAD
-import { customElement, DOM } from "@microsoft/fast-element";
 import { KeyCodes } from "@microsoft/fast-web-utilities";
-=======
 import { DOM } from "@microsoft/fast-element";
->>>>>>> 820962bf
 import { expect, assert } from "chai";
 import { fixture } from "../test-utilities/fixture";
 import { NumberField, numberFieldTemplate as template } from "./index";
