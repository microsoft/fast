import { attr, html, HTMLView, observable, ViewTemplate } from "@microsoft/fast-element";
import {
    eventFocusIn,
    eventFocusOut,
    eventKeyDown,
    keyEnter,
    keyEscape,
    keyFunction2,
} from "@microsoft/fast-web-utilities";
import { FoundationElement } from "../foundation-element";
import type { ColumnDefinition } from "./data-grid";
import { DataGridCellTypes } from "./data-grid.options";

export { DataGridCellTypes };

const defaultCellContentsTemplate: ViewTemplate<DataGridCell> = html`
    <template>
        ${x =>
            x.rowData === null ||
            x.columnDefinition === null ||
            x.columnDefinition.columnDataKey === null
                ? null
                : x.rowData[x.columnDefinition.columnDataKey]}
    </template>
`;

const defaultHeaderCellContentsTemplate: ViewTemplate<DataGridCell> = html`
    <template>
        ${x =>
            x.columnDefinition === null
                ? null
                : x.columnDefinition.title === undefined
                ? x.columnDefinition.columnDataKey
                : x.columnDefinition.title}
    </template>
`;

/**
 * A Data Grid Cell Custom HTML Element.
 *
 * @public
 */
export class DataGridCell extends FoundationElement {
    /**
     * The type of cell
     *
     * @public
     * @remarks
     * HTML Attribute: cell-type
     */
    @attr({ attribute: "cell-type" })
<<<<<<< HEAD
    public cellType: DataGridCellTypes | "default" | "columnheader" | "rowheader";
=======
    public cellType: DataGridCellTypes = DataGridCellTypes.default;
>>>>>>> 082acb9a
    private cellTypeChanged(): void {
        if (this.$fastController.isConnected) {
            this.updateCellView();
        }
    }

    /**
     * The column index of the cell.
     * This will be applied to the css grid-column-index value
     * applied to the cell
     *
     * @public
     * @remarks
     * HTML Attribute: grid-column
     */
    @attr({ attribute: "grid-column" })
    public gridColumn: string;
    private gridColumnChanged(): void {
        if (this.$fastController.isConnected) {
            this.updateCellStyle();
        }
    }

    /**
     * The base data for the parent row
     *
     * @public
     */
    @observable
    public rowData: object | null = null;

    /**
     * The base data for the column
     *
     * @public
     */
    @observable
    public columnDefinition: ColumnDefinition | null = null;
    private columnDefinitionChanged(
        oldValue: ColumnDefinition | null,
        newValue: ColumnDefinition | null
    ): void {
        if (this.$fastController.isConnected) {
            this.updateCellView();
        }
    }

    private isActiveCell: boolean = false;
    private customCellView: HTMLView | null = null;

    /**
     * @internal
     */
    public connectedCallback(): void {
        super.connectedCallback();

        this.addEventListener(eventFocusIn, this.handleFocusin);
        this.addEventListener(eventFocusOut, this.handleFocusout);
        this.addEventListener(eventKeyDown, this.handleKeydown);

        this.style.gridColumn = `${
            this.columnDefinition?.gridColumn === undefined
                ? 0
                : this.columnDefinition.gridColumn
        }`;

        this.updateCellView();
        this.updateCellStyle();
    }

    /**
     * @internal
     */
    public disconnectedCallback(): void {
        super.disconnectedCallback();

        this.removeEventListener(eventFocusIn, this.handleFocusin);
        this.removeEventListener(eventFocusOut, this.handleFocusout);
        this.removeEventListener(eventKeyDown, this.handleKeydown);

        this.disconnectCellView();
    }

    public handleFocusin(e: FocusEvent): void {
        if (this.isActiveCell) {
            return;
        }

        this.isActiveCell = true;

        switch (this.cellType) {
            case DataGridCellTypes.columnHeader:
                if (
                    this.columnDefinition !== null &&
                    this.columnDefinition.headerCellInternalFocusQueue !== true &&
                    typeof this.columnDefinition.headerCellFocusTargetCallback ===
                        "function"
                ) {
                    // move focus to the focus target
                    const focusTarget: HTMLElement = this.columnDefinition.headerCellFocusTargetCallback(
                        this
                    );
                    if (focusTarget !== null) {
                        focusTarget.focus();
                    }
                }
                break;

            default:
                if (
                    this.columnDefinition !== null &&
                    this.columnDefinition.cellInternalFocusQueue !== true &&
                    typeof this.columnDefinition.cellFocusTargetCallback === "function"
                ) {
                    // move focus to the focus target
                    const focusTarget: HTMLElement = this.columnDefinition.cellFocusTargetCallback(
                        this
                    );
                    if (focusTarget !== null) {
                        focusTarget.focus();
                    }
                }
                break;
        }

        this.$emit("cell-focused", this);
    }

    public handleFocusout(e: FocusEvent): void {
        if (this !== document.activeElement && !this.contains(document.activeElement)) {
            this.isActiveCell = false;
        }
    }

    public handleKeydown(e: KeyboardEvent): void {
        if (
            e.defaultPrevented ||
            this.columnDefinition === null ||
            (this.cellType === DataGridCellTypes.default &&
                this.columnDefinition.cellInternalFocusQueue !== true) ||
            (this.cellType === DataGridCellTypes.columnHeader &&
                this.columnDefinition.headerCellInternalFocusQueue !== true)
        ) {
            return;
        }

        switch (e.key) {
            case keyEnter:
            case keyFunction2:
                if (
                    this.contains(document.activeElement) &&
                    document.activeElement !== this
                ) {
                    return;
                }

                switch (this.cellType) {
                    case DataGridCellTypes.columnHeader:
                        if (
                            this.columnDefinition.headerCellFocusTargetCallback !==
                            undefined
                        ) {
                            const focusTarget: HTMLElement = this.columnDefinition.headerCellFocusTargetCallback(
                                this
                            );
                            if (focusTarget !== null) {
                                focusTarget.focus();
                            }
                            e.preventDefault();
                        }
                        break;

                    default:
                        if (this.columnDefinition.cellFocusTargetCallback !== undefined) {
                            const focusTarget: HTMLElement = this.columnDefinition.cellFocusTargetCallback(
                                this
                            );
                            if (focusTarget !== null) {
                                focusTarget.focus();
                            }
                            e.preventDefault();
                        }
                        break;
                }
                break;

            case keyEscape:
                if (
                    this.contains(document.activeElement) &&
                    document.activeElement !== this
                ) {
                    this.focus();
                    e.preventDefault();
                }
                break;
        }
    }

    private updateCellView(): void {
        this.disconnectCellView();

        if (this.columnDefinition === null) {
            return;
        }

        switch (this.cellType) {
            case DataGridCellTypes.columnHeader:
                if (this.columnDefinition.headerCellTemplate !== undefined) {
                    this.customCellView = this.columnDefinition.headerCellTemplate.render(
                        this,
                        this
                    );
                } else {
                    this.customCellView = defaultHeaderCellContentsTemplate.render(
                        this,
                        this
                    );
                }
                break;

            case undefined:
            case DataGridCellTypes.rowHeader:
            case DataGridCellTypes.default:
                if (this.columnDefinition.cellTemplate !== undefined) {
                    this.customCellView = this.columnDefinition.cellTemplate.render(
                        this,
                        this
                    );
                } else {
                    this.customCellView = defaultCellContentsTemplate.render(this, this);
                }
                break;
        }
    }

    private disconnectCellView(): void {
        if (this.customCellView !== null) {
            this.customCellView.dispose();
            this.customCellView = null;
        }
    }

    private updateCellStyle = (): void => {
        this.style.gridColumn = this.gridColumn;
    };
}<|MERGE_RESOLUTION|>--- conflicted
+++ resolved
@@ -49,11 +49,8 @@
      * HTML Attribute: cell-type
      */
     @attr({ attribute: "cell-type" })
-<<<<<<< HEAD
-    public cellType: DataGridCellTypes | "default" | "columnheader" | "rowheader";
-=======
-    public cellType: DataGridCellTypes = DataGridCellTypes.default;
->>>>>>> 082acb9a
+    public cellType: DataGridCellTypes | "default" | "columnheader" | "rowheader" =
+        DataGridCellTypes.default;
     private cellTypeChanged(): void {
         if (this.$fastController.isConnected) {
             this.updateCellView();
