{
<<<<<<< HEAD
    "name": "@microsoft/fast-element",
    "description": "A library for constructing Web Components",
    "version": "2.0.0-beta.3",
    "author": {
        "name": "Microsoft",
        "url": "https://discord.gg/FcSNfg4"
=======
  "name": "@microsoft/fast-element",
  "description": "A library for constructing Web Components",
  "version": "2.0.0-beta.4",
  "author": {
    "name": "Microsoft",
    "url": "https://discord.gg/FcSNfg4"
  },
  "homepage": "https://www.fast.design/",
  "license": "MIT",
  "repository": {
    "type": "git",
    "url": "git+https://github.com/Microsoft/fast.git",
    "directory": "packages/web-components/fast-element"
  },
  "bugs": {
    "url": "https://github.com/Microsoft/fast/issues/new/choose"
  },
  "type": "module",
  "main": "dist/esm/index.js",
  "types": "dist/dts/index.d.ts",
  "exports": {
    ".": {
      "types": "./dist/dts/index.d.ts",
      "production": "./dist/esm/index.js",
      "development": "./dist/esm/index.debug.js",
      "default": "./dist/esm/index.js"
>>>>>>> b6156fe9
    },
    "homepage": "https://www.fast.design/",
    "license": "MIT",
    "repository": {
        "type": "git",
        "url": "git+https://github.com/Microsoft/fast.git",
        "directory": "packages/web-components/fast-element"
    },
    "bugs": {
        "url": "https://github.com/Microsoft/fast/issues/new/choose"
    },
    "type": "module",
    "main": "dist/esm/index.js",
    "types": "dist/dts/index.d.ts",
    "exports": {
        ".": {
            "types": "./dist/dts/index.d.ts",
            "production": "./dist/esm/index.js",
            "development": "./dist/esm/index.debug.js",
            "default": "./dist/esm/index.js"
        },
        "./polyfills": {
            "types": "./dist/dts/polyfills.d.ts",
            "default": "./dist/esm/polyfills.js"
        },
        "./debug": {
            "types": "./dist/dts/debug.d.ts",
            "default": "./dist/esm/debug.js"
        },
        "./binding/two-way": {
            "types": "./dist/dts/templating/binding-two-way.d.ts",
            "default": "./dist/esm/templating/binding-two-way.js"
        },
        "./binding/signal": {
            "types": "./dist/dts/templating/binding-signal.d.ts",
            "default": "./dist/esm/templating/binding-signal.js"
        },
        "./render": {
            "types": "./dist/dts/templating/render.d.ts",
            "default": "./dist/esm/templating/render.js"
        },
        "./utilities": {
            "types": "./dist/dts/utilities.d.ts",
            "default": "./dist/esm/utilities.js"
        },
        "./hooks": {
            "types": "./dist/dts/hooks.d.ts",
            "default": "./dist/esm/hooks.js"
        },
        "./context": {
            "types": "./dist/dts/context.d.ts",
            "default": "./dist/esm/context.js"
        },
        "./metadata": {
            "types": "./dist/dts/metadata.d.ts",
            "default": "./dist/esm/metadata.js"
        },
        "./testing": {
            "types": "./dist/dts/testing/exports.d.ts",
            "default": "./dist/esm/testing/exports.js"
        },
        "./di": {
            "types": "./dist/dts/di/di.d.ts",
            "default": "./dist/esm/di/di.js"
        }
    },
    "unpkg": "dist/fast-element.min.js",
    "sideEffects": [
        "./dist/esm/debug.js",
        "./dist/esm/polyfills.js"
    ],
    "scripts": {
        "clean:dist": "node ../../../build/clean.js dist",
        "doc": "api-extractor run --local",
        "doc:ci": "api-extractor run",
        "build": "yarn build:tsc && yarn build:rollup && yarn doc",
        "build:rollup": "rollup -c",
        "build:tsc": "tsc -p ./tsconfig.json",
        "dev": "tsc -p ./tsconfig.json -w",
        "tdd": "yarn dev & yarn test-chrome:watch",
        "prepare": "yarn clean:dist && yarn build",
        "prettier": "prettier --config ../../../.prettierrc --write \"**/*.ts\"",
        "prettier:diff": "prettier --config ../../../.prettierrc \"**/*.ts\" --list-different",
        "eslint": "eslint . --ext .ts",
        "eslint:fix": "eslint . --ext .ts --fix",
        "test": "yarn eslint && yarn test-chrome:verbose && yarn doc:ci",
        "test-node": "mocha --reporter min --exit dist/esm/__test__/setup-node.js './dist/esm/**/*.spec.js'",
        "test-node:verbose": "mocha --reporter spec --exit dist/esm/__test__/setup-node.js './dist/esm/**/*.spec.js'",
        "test-chrome": "karma start karma.conf.cjs --browsers=ChromeHeadlessOpt --single-run --coverage",
        "test-chrome:verbose": "karma start karma.conf.cjs --browsers=ChromeHeadlessOpt --single-run --coverage --reporter=mocha",
        "test-chrome:watch": "karma start karma.conf.cjs --browsers=ChromeHeadlessOpt --coverage --watch-extensions js",
        "test-chrome:debugger": "karma start karma.conf.cjs --browsers=ChromeDebugging",
        "test-chrome:verbose:watch": "karma start karma.conf.cjs --browsers=ChromeHeadlessOpt --coverage --watch-extensions js --reporter=mocha",
        "test-chrome:verbose:debugger": "karma start karma.conf.cjs --browsers=ChromeDebugging --reporter=mocha",
        "test-firefox": "karma start karma.conf.cjs --browsers=FirefoxHeadless --single-run --coverage",
        "test-firefox:verbose": "karma start karma.conf.cjs --browsers=FirefoxHeadless --single-run --coverage --reporter=mocha"
    },
    "devDependencies": {
        "@microsoft/api-extractor": "7.24.2",
        "@types/chai": "^4.2.11",
        "@types/chai-spies": "^1.0.3",
        "@types/karma": "^5.0.0",
        "@types/mocha": "^7.0.2",
        "@types/webpack-env": "^1.15.2",
        "chai": "^4.2.0",
        "chai-spies": "^1.0.0",
        "esm": "^3.2.25",
        "ignore-loader": "^0.1.2",
        "istanbul": "^0.4.5",
        "istanbul-instrumenter-loader": "^3.0.1",
        "jsdom": "^16.2.2",
        "jsdom-global": "3.0.2",
        "karma": "^5.0.4",
        "karma-chrome-launcher": "^3.1.0",
        "karma-coverage": "^2.0.2",
        "karma-coverage-istanbul-reporter": "^3.0.0",
        "karma-firefox-launcher": "^2.1.0",
        "karma-mocha": "^2.0.1",
        "karma-mocha-reporter": "^2.2.5",
        "karma-source-map-support": "^1.4.0",
        "karma-sourcemap-loader": "^0.3.7",
        "karma-webpack": "^5.0.0",
        "mocha": "^7.1.2",
        "prettier": "2.0.2",
        "rollup": "^2.71.1",
        "rollup-plugin-filesize": "^9.1.2",
        "rollup-plugin-terser": "^7.0.2",
        "@rollup/plugin-typescript": "^8.3.2",
        "source-map": "^0.7.3",
        "source-map-loader": "^0.2.4",
        "ts-loader": "^7.0.2",
        "ts-node": "^8.9.1",
        "tsconfig-paths": "^3.9.0",
        "tslib": "^2.4.0",
        "typescript": "^4.7.0",
        "webpack": "^5.72.0",
        "webpack-cli": "^4.9.2"
    }
}<|MERGE_RESOLUTION|>--- conflicted
+++ resolved
@@ -1,12 +1,4 @@
 {
-<<<<<<< HEAD
-    "name": "@microsoft/fast-element",
-    "description": "A library for constructing Web Components",
-    "version": "2.0.0-beta.3",
-    "author": {
-        "name": "Microsoft",
-        "url": "https://discord.gg/FcSNfg4"
-=======
   "name": "@microsoft/fast-element",
   "description": "A library for constructing Web Components",
   "version": "2.0.0-beta.4",
@@ -33,7 +25,6 @@
       "production": "./dist/esm/index.js",
       "development": "./dist/esm/index.debug.js",
       "default": "./dist/esm/index.js"
->>>>>>> b6156fe9
     },
     "homepage": "https://www.fast.design/",
     "license": "MIT",
