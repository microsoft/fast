{
  "name": "@microsoft/fast-element",
  "description": "A library for constructing Web Components",
<<<<<<< HEAD
  "sideEffects": false,
  "version": "1.10.3",
=======
  "version": "2.0.0-beta.4",
>>>>>>> 7df45489
  "author": {
    "name": "Microsoft",
    "url": "https://discord.gg/FcSNfg4"
  },
  "homepage": "https://www.fast.design/",
  "license": "MIT",
  "repository": {
    "type": "git",
    "url": "git+https://github.com/Microsoft/fast.git",
    "directory": "packages/web-components/fast-element"
  },
  "bugs": {
    "url": "https://github.com/Microsoft/fast/issues/new/choose"
  },
  "type": "module",
  "main": "dist/esm/index.js",
  "types": "dist/dts/index.d.ts",
  "exports": {
    ".": {
      "types": "./dist/dts/index.d.ts",
      "production": "./dist/esm/index.js",
      "development": "./dist/esm/index.debug.js",
      "default": "./dist/esm/index.js"
    },
    "./polyfills": {
      "types": "./dist/dts/polyfills.d.ts",
      "default": "./dist/esm/polyfills.js"
    },
    "./debug": {
      "types": "./dist/dts/debug.d.ts",
      "default": "./dist/esm/debug.js"
    },
    "./observation/splice-strategies": {
      "types": "./dist/dts/observation/splice-strategies.d.ts",
      "default": "./dist/esm/observation/splice-strategies.js"
    },
    "./binding/two-way": {
      "types": "./dist/dts/templating/binding-two-way.d.ts",
      "default": "./dist/esm/templating/binding-two-way.js"
    },
    "./binding/signal": {
      "types": "./dist/dts/templating/binding-signal.d.ts",
      "default": "./dist/esm/templating/binding-signal.js"
    },
    "./render": {
      "types": "./dist/dts/templating/render.d.ts",
      "default": "./dist/esm/templating/render.js"
    },
    "./utilities": {
      "types": "./dist/dts/utilities.d.ts",
      "default": "./dist/esm/utilities.js"
    },
    "./hooks": {
      "types": "./dist/dts/hooks.d.ts",
      "default": "./dist/esm/hooks.js"
    },
    "./context": {
      "types": "./dist/dts/context.d.ts",
      "default": "./dist/esm/context.js"
    },
    "./metadata": {
      "types": "./dist/dts/metadata.d.ts",
      "default": "./dist/esm/metadata.js"
    },
    "./testing": {
      "types": "./dist/dts/testing/exports.d.ts",
      "default": "./dist/esm/testing/exports.js"
    },
    "./di": {
      "types": "./dist/dts/di/di.d.ts",
      "default": "./dist/esm/di/di.js"
    }
  },
  "unpkg": "dist/fast-element.min.js",
  "sideEffects": [
    "./dist/esm/debug.js",
    "./dist/esm/polyfills.js"
  ],
  "scripts": {
    "clean:dist": "node ../../../build/clean.js dist",
    "doc": "api-extractor run --local",
    "doc:ci": "api-extractor run",
    "build": "yarn build:tsc && yarn build:rollup && yarn doc",
    "build:rollup": "rollup -c",
    "build:tsc": "tsc -p ./tsconfig.json",
    "dev": "tsc -p ./tsconfig.json -w",
    "tdd": "yarn dev & yarn test-chrome:watch",
    "prepare": "yarn clean:dist && yarn build",
    "prettier": "prettier --config ../../../.prettierrc --write \"**/*.ts\"",
    "prettier:diff": "prettier --config ../../../.prettierrc \"**/*.ts\" --list-different",
    "eslint": "eslint . --ext .ts",
    "eslint:fix": "eslint . --ext .ts --fix",
    "test": "yarn eslint && yarn test-chrome:verbose && yarn doc:ci",
    "test-node": "mocha --reporter min --exit dist/esm/__test__/setup-node.js './dist/esm/**/*.spec.js'",
    "test-node:verbose": "mocha --reporter spec --exit dist/esm/__test__/setup-node.js './dist/esm/**/*.spec.js'",
    "test-chrome": "karma start karma.conf.cjs --browsers=ChromeHeadlessOpt --single-run --coverage",
    "test-chrome:verbose": "karma start karma.conf.cjs --browsers=ChromeHeadlessOpt --single-run --coverage --reporter=mocha",
    "test-chrome:watch": "karma start karma.conf.cjs --browsers=ChromeHeadlessOpt --coverage --watch-extensions js",
    "test-chrome:debugger": "karma start karma.conf.cjs --browsers=ChromeDebugging",
    "test-chrome:verbose:watch": "karma start karma.conf.cjs --browsers=ChromeHeadlessOpt --coverage --watch-extensions js --reporter=mocha",
    "test-chrome:verbose:debugger": "karma start karma.conf.cjs --browsers=ChromeDebugging --reporter=mocha",
    "test-firefox": "karma start karma.conf.cjs --browsers=FirefoxHeadless --single-run --coverage",
    "test-firefox:verbose": "karma start karma.conf.cjs --browsers=FirefoxHeadless --single-run --coverage --reporter=mocha"
  },
  "devDependencies": {
    "@microsoft/api-extractor": "7.24.2",
    "@types/chai": "^4.2.11",
    "@types/chai-spies": "^1.0.3",
    "@types/karma": "^5.0.0",
    "@types/mocha": "^7.0.2",
    "@types/webpack-env": "^1.15.2",
    "chai": "^4.2.0",
    "chai-spies": "^1.0.0",
    "esm": "^3.2.25",
    "ignore-loader": "^0.1.2",
    "istanbul": "^0.4.5",
    "istanbul-instrumenter-loader": "^3.0.1",
    "jsdom": "^16.2.2",
    "jsdom-global": "3.0.2",
    "karma": "^5.0.4",
    "karma-chrome-launcher": "^3.1.0",
    "karma-coverage": "^2.0.2",
    "karma-coverage-istanbul-reporter": "^3.0.0",
    "karma-firefox-launcher": "^2.1.0",
    "karma-mocha": "^2.0.1",
    "karma-mocha-reporter": "^2.2.5",
    "karma-source-map-support": "^1.4.0",
    "karma-sourcemap-loader": "^0.3.7",
    "karma-webpack": "^5.0.0",
    "mocha": "^7.1.2",
    "prettier": "2.0.2",
    "rollup": "^2.71.1",
    "rollup-plugin-filesize": "^9.1.2",
    "rollup-plugin-terser": "^7.0.2",
    "@rollup/plugin-typescript": "^8.3.2",
    "source-map": "^0.7.3",
    "source-map-loader": "^0.2.4",
    "ts-loader": "^7.0.2",
    "ts-node": "^8.9.1",
    "tsconfig-paths": "^3.9.0",
    "tslib": "^2.4.0",
    "typescript": "^4.7.0",
    "webpack": "^5.72.0",
    "webpack-cli": "^4.9.2"
  }
}<|MERGE_RESOLUTION|>--- conflicted
+++ resolved
@@ -1,12 +1,7 @@
 {
   "name": "@microsoft/fast-element",
   "description": "A library for constructing Web Components",
-<<<<<<< HEAD
-  "sideEffects": false,
-  "version": "1.10.3",
-=======
   "version": "2.0.0-beta.4",
->>>>>>> 7df45489
   "author": {
     "name": "Microsoft",
     "url": "https://discord.gg/FcSNfg4"
