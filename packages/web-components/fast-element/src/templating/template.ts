<<<<<<< HEAD
import type { DOMPolicy } from "../dom.js";
import { isFunction, Message } from "../interfaces.js";
=======
import { isFunction, isString, noop } from "../interfaces.js";
>>>>>>> a4982f45
import type { Expression } from "../observation/observable.js";
import { FAST } from "../platform.js";
import { bind, HTMLBindingDirective, oneTime } from "./binding.js";
import { Compiler } from "./compiler.js";
import {
    AddViewBehaviorFactory,
    Aspected,
    Binding,
    CompiledViewBehaviorFactory,
    HTMLDirective,
    HTMLDirectiveDefinition,
    ViewBehaviorFactory,
} from "./html-directive.js";
import { nextId } from "./markup.js";
import type { ElementView, HTMLView, SyntheticView } from "./view.js";

/**
 * A template capable of creating views specifically for rendering custom elements.
 * @public
 */
export interface ElementViewTemplate<TSource = any, TParent = any> {
    /**
     * Creates an ElementView instance based on this template definition.
     * @param hostBindingTarget - The element that host behaviors will be bound to.
     */
    create(hostBindingTarget: Element): ElementView<TSource, TParent>;

    /**
     * Creates an HTMLView from this template, binds it to the source, and then appends it to the host.
     * @param source - The data source to bind the template to.
     * @param host - The Element where the template will be rendered.
     * @param hostBindingTarget - An HTML element to target the host bindings at if different from the
     * host that the template is being attached to.
     */
    render(
        source: TSource,
        host: Node,
        hostBindingTarget?: Element
    ): ElementView<TSource, TParent>;
}

/**
 * A template capable of rendering views not specifically connected to custom elements.
 * @public
 */
export interface SyntheticViewTemplate<TSource = any, TParent = any> {
    /**
     * Creates a SyntheticView instance based on this template definition.
     */
    create(): SyntheticView<TSource, TParent>;
}

/**
 * The result of a template compilation operation.
 * @public
 */
export interface HTMLTemplateCompilationResult<TSource = any, TParent = any> {
    /**
     * Creates a view instance.
     * @param hostBindingTarget - The host binding target for the view.
     */
    createView(hostBindingTarget?: Element): HTMLView<TSource, TParent>;
}

// Much thanks to LitHTML for working this out!
const lastAttributeNameRegex =
    /* eslint-disable-next-line no-control-regex */
    /([ \x09\x0a\x0c\x0d])([^\0-\x1F\x7F-\x9F "'>=/]+)([ \x09\x0a\x0c\x0d]*=[ \x09\x0a\x0c\x0d]*(?:[^ \x09\x0a\x0c\x0d"'`<>=]*|"[^"]*|'[^']*))$/;

/**
 * A marker interface used to capture types when interpolating Directive helpers
 * into templates.
 * @public
 */
/* eslint-disable-next-line */
export interface CaptureType<TSource, TParent> {}

/**
 * Represents the types of values that can be interpolated into a template.
 * @public
 */
export type TemplateValue<TSource, TParent = any> =
    | Expression<TSource, any, TParent>
    | Binding<TSource, any, TParent>
    | HTMLDirective
    | CaptureType<TSource, TParent>;

function createHTML(
    value: HTMLDirective,
    prevString: string,
    add: AddViewBehaviorFactory,
    definition: HTMLDirectiveDefinition = HTMLDirective.getForInstance(value)!
): string {
    if (definition.aspected) {
        const match = lastAttributeNameRegex.exec(prevString);
        if (match !== null) {
            HTMLDirective.assignAspect((value as any) as Aspected, match[2]);
        }
    }

    return value.createHTML(add);
}

/**
 * A template capable of creating HTMLView instances or rendering directly to DOM.
 * @public
 */
export class ViewTemplate<TSource = any, TParent = any>
    implements
        ElementViewTemplate<TSource, TParent>,
        SyntheticViewTemplate<TSource, TParent> {
    private result: HTMLTemplateCompilationResult<TSource, TParent> | null = null;
    /**
     * The html representing what this template will
     * instantiate, including placeholders for directives.
     */
    public readonly html: string | HTMLTemplateElement;

    /**
     * The directives that will be connected to placeholders in the html.
     */
    public readonly factories: Record<string, ViewBehaviorFactory>;

    /**
     * Creates an instance of ViewTemplate.
     * @param html - The html representing what this template will instantiate, including placeholders for directives.
     * @param factories - The directives that will be connected to placeholders in the html.
     * @param policy - The security policy to use when compiling this template.
     */
    public constructor(
        html: string | HTMLTemplateElement,
        factories: Record<string, ViewBehaviorFactory> = {},
        private policy?: DOMPolicy
    ) {
        this.html = html;
        this.factories = factories;
    }

    /**
     * Creates an HTMLView instance based on this template definition.
     * @param hostBindingTarget - The element that host behaviors will be bound to.
     */
    public create(hostBindingTarget?: Element): HTMLView<TSource, TParent> {
        if (this.result === null) {
            this.result = Compiler.compile<TSource, TParent>(
                this.html,
                this.factories,
                this.policy
            );
        }

        return this.result.createView(hostBindingTarget);
    }

    /**
     * Sets the DOMPolicy for this template.
     * @param policy - The policy to associated with this template.
     * @returns The modified template instance.
     * @remarks
     * The DOMPolicy can only be set once for a template and cannot be
     * set after the template is compiled.
     */
    public withPolicy(policy: DOMPolicy): this {
        if (this.result) {
            throw FAST.error(Message.cannotSetTemplatePolicyAfterCompilation);
        }

        if (this.policy) {
            throw FAST.error(Message.onlySetTemplatePolicyOnce);
        }

        this.policy = policy;
        return this;
    }

    /**
     * Creates an HTMLView from this template, binds it to the source, and then appends it to the host.
     * @param source - The data source to bind the template to.
     * @param host - The Element where the template will be rendered.
     * @param hostBindingTarget - An HTML element to target the host bindings at if different from the
     * host that the template is being attached to.
     */
    public render(
        source: TSource,
        host: Node,
        hostBindingTarget?: Element
    ): HTMLView<TSource, TParent> {
        const view = this.create(hostBindingTarget);
        view.bind(source);
        view.appendTo(host);
        return view;
    }
<<<<<<< HEAD
=======

    /**
     * Opts out of JSON stringification.
     * @internal
     */
    toJSON = noop;
}
>>>>>>> a4982f45

    /**
     * Creates a template based on a set of static strings and dynamic values.
     * @param strings - The static strings to create the template with.
     * @param values - The dynamic values to create the template with.
     * @param policy - The DOMPolicy to associated with the template.
     * @returns A ViewTemplate.
     * @remarks
     * This API should not be used directly under normal circumstances because constructing
     * a template in this way, if not done properly, can open up the application to XSS
     * attacks. When using this API, provide a strong DOMPolicy that can properly sanitize
     * and also be sure to manually sanitize all static strings particularly if they can
     * come from user input.
     */
    public static create<TSource = any, TParent = any>(
        strings: string[],
        values: TemplateValue<TSource, TParent>[],
        policy?: DOMPolicy
    ): ViewTemplate<TSource, TParent> {
        let html = "";
        const factories: Record<string, ViewBehaviorFactory> = Object.create(null);
        const add = (factory: CompiledViewBehaviorFactory): string => {
            const id = factory.id ?? (factory.id = nextId());
            factories[id] = factory;
            return id;
        };

        for (let i = 0, ii = strings.length - 1; i < ii; ++i) {
            const currentString = strings[i];
            let currentValue = values[i];
            let definition: HTMLDirectiveDefinition | undefined;

            html += currentString;

            if (isFunction(currentValue)) {
                currentValue = new HTMLBindingDirective(bind(currentValue));
            } else if (currentValue instanceof Binding) {
                currentValue = new HTMLBindingDirective(currentValue);
            } else if (!(definition = HTMLDirective.getForInstance(currentValue))) {
                const staticValue = currentValue;
                currentValue = new HTMLBindingDirective(oneTime(() => staticValue));
            }

            html += createHTML(
                currentValue as HTMLDirective,
                currentString,
                add,
                definition
            );
        }

        return new ViewTemplate<TSource, TParent>(
            html + strings[strings.length - 1],
            factories,
            policy
        );
    }
}

/**
 * Transforms a template literal string into a ViewTemplate.
 * @param strings - The string fragments that are interpolated with the values.
 * @param values - The values that are interpolated with the string fragments.
 * @remarks
 * The html helper supports interpolation of strings, numbers, binding expressions,
 * other template instances, and Directive instances.
 * @public
 */
export function html<TSource = any, TParent = any>(
    strings: TemplateStringsArray,
    ...values: TemplateValue<TSource, TParent>[]
): ViewTemplate<TSource, TParent> {
    if (Array.isArray(strings) && Array.isArray(strings.raw)) {
        return ViewTemplate.create((strings as any) as string[], values);
    }

    throw FAST.error(Message.directCallToHTMLTagNotAllowed);
}<|MERGE_RESOLUTION|>--- conflicted
+++ resolved
@@ -1,9 +1,5 @@
-<<<<<<< HEAD
 import type { DOMPolicy } from "../dom.js";
-import { isFunction, Message } from "../interfaces.js";
-=======
 import { isFunction, isString, noop } from "../interfaces.js";
->>>>>>> a4982f45
 import type { Expression } from "../observation/observable.js";
 import { FAST } from "../platform.js";
 import { bind, HTMLBindingDirective, oneTime } from "./binding.js";
@@ -196,16 +192,12 @@
         view.appendTo(host);
         return view;
     }
-<<<<<<< HEAD
-=======
 
     /**
      * Opts out of JSON stringification.
      * @internal
      */
     toJSON = noop;
-}
->>>>>>> a4982f45
 
     /**
      * Creates a template based on a set of static strings and dynamic values.
