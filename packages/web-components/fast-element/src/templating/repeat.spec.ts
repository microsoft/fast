import { expect } from "chai";
<<<<<<< HEAD
import { repeat, RepeatDirective, RepeatBehavior } from "./repeat.js";
import { html } from "./template.js";
=======
import { repeat, RepeatDirective, RepeatBehavior, RepeatOptions } from "./repeat.js";
import { child, html, ItemViewTemplate } from "./template.js";
>>>>>>> 9c92b9bb
import { ExecutionContext, observable } from "../observation/observable.js";
import { toHTML } from "../__test__/helpers.js";
import { Updates } from "../observation/update-queue.js";

describe("The repeat", () => {
    function createLocation() {
        const parent = document.createElement("div");
        const location = document.createComment("");
        const nodeId = 'r';
        const targets = { [nodeId]: location };

        parent.appendChild(location);

        return { parent, targets, nodeId };
    }

    context("template function", () => {
        it("returns a RepeatDirective", () => {
            const directive = repeat(
                () => [],
                html`test`
            );
            expect(directive).to.be.instanceOf(RepeatDirective);
        });
        it("returns a RepeatDirective with optional properties set to different values", () => {
            const directive = repeat(
                () => [],
                html`test` as ItemViewTemplate,
                {positioning: true, recycle: false}
            ) as RepeatDirective;
            expect(directive).to.be.instanceOf(RepeatDirective);
            expect(directive.options).to.deep.equal({positioning: true, recycle: false})
        });
    });

    context("directive", () => {
        it("creates a RepeatBehavior", () => {
            const { targets, nodeId } = createLocation();
            const directive = repeat(
                () => [],
                html`test`
            ) as RepeatDirective;
            directive.nodeId = nodeId;

            const behavior = directive.createBehavior(targets);

            expect(behavior).to.be.instanceOf(RepeatBehavior);
        });
    });

    context("behavior", () => {
        const itemTemplate = html<Item>`${x => x.name}`;
        const altItemTemplate = html<Item>`*${x => x.name}`;
        const oneThroughTen = [1, 2, 3, 4, 5, 6, 7, 8, 9, 10];
        const zeroThroughTen = [0].concat(oneThroughTen);
        const wrappedItemTemplate = html<Item>`<div>${x => x.name}</div>`;

        interface Item {
            name: string;
            items?: Item[];
        }

        function createArray(size: number) {
            const items: { name: string }[] = [];

            for (let i = 0; i < size; ++i) {
                items.push({ name: `item${i + 1}` });
            }

            return items;
        }

        class ViewModel {
            name = "root";
            @observable items: Item[];
            @observable template = itemTemplate;

            constructor(size: number, nested: boolean = false) {
                this.items = createArray(size);

                if (nested) {
                    this.items.forEach(x => (x.items = createArray(size)));
                }
            }
        }

        function createOutput(
            size: number,
            filter: (index: number) => boolean = () => true,
            prefix = "",
            wrapper = input => input,
            fromIndex: number = 0
        ) {
            let output = "";
            const delta = fromIndex > 0 ? fromIndex : 0
            for (let i = 0; i < size; ++i) {
                if (filter(i)) {
                    output += wrapper(`${prefix}item${i + 1 + delta}`);
                }
            }

            return output;
        }

        zeroThroughTen.forEach(size => {
            it(`renders a template for each item in array of size ${size}`, () => {
                const { parent, targets, nodeId } = createLocation();
                const directive = repeat<ViewModel>(
                    x => x.items,
                    itemTemplate
                ) as RepeatDirective;
                directive.nodeId = nodeId;

                const behavior = directive.createBehavior(targets);
                const vm = new ViewModel(size);

                behavior.bind(vm, ExecutionContext.default);

                expect(toHTML(parent)).to.equal(createOutput(size));
            });

            it(`renders a template for each item in array of size ${size} with recycle property set to false`, () => {
                const { parent, targets, nodeId } = createLocation();
                const directive = repeat<ViewModel>(
                    x => x.items,
                    itemTemplate as ItemViewTemplate,
                    {positioning: true, recycle: false}
                ) as RepeatDirective;
                directive.nodeId = nodeId;

                const behavior = directive.createBehavior(targets);
                const vm = new ViewModel(size);

                behavior.bind(vm, ExecutionContext.default);

                expect(toHTML(parent)).to.equal(createOutput(size));
            });
        });

        zeroThroughTen.forEach(size => {
            it(`renders empty when an array of size ${size} is replaced with an empty array`, async () => {
                const { parent, targets, nodeId } = createLocation();
                const directive = repeat<ViewModel>(
                    x => x.items,
                    wrappedItemTemplate
                ) as RepeatDirective;
                directive.nodeId = nodeId;
                const behavior = directive.createBehavior(targets);
                const data = new ViewModel(size);

                behavior.bind(data, ExecutionContext.default);

                expect(toHTML(parent)).to.equal(
                    createOutput(size, void 0, void 0, input => `<div>${input}</div>`)
                );

                data.items = [];

                await Updates.next();

                expect(toHTML(parent)).to.equal("");

                data.items = createArray(size);

                await Updates.next();

                expect(toHTML(parent)).to.equal(
                    createOutput(size, void 0, void 0, input => `<div>${input}</div>`)
                );
            });
        });

        zeroThroughTen.forEach(size => {
            it(`updates rendered HTML when a new item is pushed into an array of size ${size}`, async () => {
                const { parent, targets, nodeId } = createLocation();
                const directive = repeat<ViewModel>(
                    x => x.items,
                    itemTemplate
                ) as RepeatDirective;
                directive.nodeId = nodeId;
                const behavior = directive.createBehavior(targets);
                const vm = new ViewModel(size);

                behavior.bind(vm, ExecutionContext.default);
                vm.items.push({ name: "newitem" });

                await Updates.next();

                expect(toHTML(parent)).to.equal(`${createOutput(size)}newitem`);
            });
        });

        oneThroughTen.forEach(size => {
            it(`updates rendered HTML when a single item is spliced from the end of an array of size ${size}`, async () => {
                const { parent, targets, nodeId } = createLocation();
                const directive = repeat<ViewModel>(
                    x => x.items,
                    itemTemplate
                ) as RepeatDirective;
                directive.nodeId = nodeId;
                const behavior = directive.createBehavior(targets);
                const vm = new ViewModel(size);

                behavior.bind(vm, ExecutionContext.default);

                const index = size - 1;
                vm.items.splice(index, 1);

                await Updates.next();

                expect(toHTML(parent)).to.equal(
                    `${createOutput(size, x => x !== index)}`
                );
            });
        });

        oneThroughTen.forEach(size => {
            it(`updates rendered HTML when a single item is spliced from the beginning of an array of size ${size}`, async () => {
                const { parent, targets, nodeId } = createLocation();
                const directive = repeat<ViewModel>(
                    x => x.items,
                    itemTemplate
                ) as RepeatDirective;
                directive.nodeId = nodeId;
                const behavior = directive.createBehavior(targets);
                const vm = new ViewModel(size);

                behavior.bind(vm, ExecutionContext.default);

                vm.items.splice(0, 1);

                await Updates.next();

                expect(toHTML(parent)).to.equal(`${createOutput(size, x => x !== 0)}`);
            });
        });

        oneThroughTen.forEach(size => {
            it(`updates rendered HTML when a single item is replaced from the end of an array of size ${size}`, async () => {
                const { parent, targets, nodeId } = createLocation();
                const directive = repeat<ViewModel>(
                    x => x.items,
                    itemTemplate
                ) as RepeatDirective;
                directive.nodeId = nodeId;
                const behavior = directive.createBehavior(targets);
                const vm = new ViewModel(size);

                behavior.bind(vm, ExecutionContext.default);

                const index = size - 1;
                vm.items.splice(index, 1, { name: "newitem1" }, { name: "newitem2" });

                await Updates.next();

                expect(toHTML(parent)).to.equal(
                    `${createOutput(size, x => x !== index)}newitem1newitem2`
                );
            });

            it(`updates rendered HTML when a single item is replaced from the end of an array of size ${size} with recycle property set to false`, async () => {
                const { parent, targets, nodeId } = createLocation();
                const directive = repeat<ViewModel>(
                    x => x.items,
                    itemTemplate as ItemViewTemplate,
                    {positioning: true, recycle: false}
                ) as RepeatDirective;
                directive.nodeId = nodeId;
                const behavior = directive.createBehavior(targets);
                const vm = new ViewModel(size);

                behavior.bind(vm, ExecutionContext.default);

                const index = size - 1;
                vm.items.splice(index, 1, { name: "newitem1" }, { name: "newitem2" });

                await Updates.next();

                expect(toHTML(parent)).to.equal(
                    `${createOutput(size, x => x !== index)}newitem1newitem2`
                );
            });
        });

        oneThroughTen.forEach(size => {
            it(`updates rendered HTML when a single item is spliced from the middle of an array of size ${size}`, async () => {
                const { parent, targets, nodeId } = createLocation();
                const directive = repeat<ViewModel>(
                    x => x.items,
                    itemTemplate
                ) as RepeatDirective;
                directive.nodeId = nodeId;
                const behavior = directive.createBehavior(targets);
                const vm = new ViewModel(size);

                behavior.bind(vm, ExecutionContext.default);

                const mid = Math.floor(vm.items.length/2)
                vm.items.splice(mid, 1, { name: "newitem1" });
                await Updates.next();
                expect(toHTML(parent)).to.equal(`${createOutput(mid)}newitem1${createOutput(vm.items.slice(mid +1).length , void 0, void 0, void 0, mid +1 ) }`);
            });

            it(`updates rendered HTML when a single item is spliced from the middle of an array of size ${size} with recycle property set to false`, async () => {
                const { parent, targets, nodeId } = createLocation();
                const directive = repeat<ViewModel>(
                    x => x.items,
                    itemTemplate as ItemViewTemplate,
                    {positioning: true, recycle: false}
                ) as RepeatDirective;

                directive.nodeId = nodeId;
                const behavior = directive.createBehavior(targets);
                const vm = new ViewModel(size);

                behavior.bind(vm, ExecutionContext.default);

                const mid = Math.floor(vm.items.length/2)
                vm.items.splice(mid, 1, { name: "newitem1" });
                await Updates.next();
                expect(toHTML(parent)).to.equal(`${createOutput(mid)}newitem1${createOutput(vm.items.slice(mid +1).length , void 0, void 0, void 0, mid +1 ) }`);
            });
        });


        oneThroughTen.forEach(size => {
            it(`updates rendered HTML when a single item is replaced from the beginning of an array of size ${size}`, async () => {
                const { parent, targets, nodeId } = createLocation();
                const directive = repeat<ViewModel>(
                    x => x.items,
                    itemTemplate
                ) as RepeatDirective;
                directive.nodeId = nodeId;
                const behavior = directive.createBehavior(targets);
                const vm = new ViewModel(size);

                behavior.bind(vm, ExecutionContext.default);

                vm.items.splice(0, 1, { name: "newitem1" }, { name: "newitem2" });

                await Updates.next();

                expect(toHTML(parent)).to.equal(
                    `newitem1newitem2${createOutput(size, x => x !== 0)}`
                );
            });
        });

        oneThroughTen.forEach(size => {
            it(`updates all when the template changes for an array of size ${size}`, async () => {
                const { parent, targets, nodeId } = createLocation();
                const directive = repeat<ViewModel>(
                    x => x.items,
                    x => vm.template
                ) as RepeatDirective;
                directive.nodeId = nodeId;
                const behavior = directive.createBehavior(targets);
                const vm = new ViewModel(size);

                behavior.bind(vm, ExecutionContext.default);

                expect(toHTML(parent)).to.equal(createOutput(size));

                vm.template = altItemTemplate;

                await Updates.next();

                expect(toHTML(parent)).to.equal(createOutput(size, () => true, "*"));
            });
        });

        oneThroughTen.forEach(size => {
            it(`renders grandparent values from nested arrays of size ${size}`, async () => {
                const deepItemTemplate = html<Item>`
                    parent-${x => x.name}${repeat(
                        x => x.items!,
                        html<Item>`child-${x => x.name}root-${(x, c) => c.parentContext.parent.name}`
                    )}
                `;

                const { parent, targets, nodeId } = createLocation();
                const directive = repeat<ViewModel>(
                    x => x.items,
                    deepItemTemplate
                ) as RepeatDirective;
                directive.nodeId = nodeId;
                const behavior = directive.createBehavior(targets);
                const vm = new ViewModel(size, true);

                behavior.bind(vm, ExecutionContext.default);

                const text = toHTML(parent);

                for (let i = 0; i < size; ++i) {
                    const str = `child-item${i + 1}root-root`;
                    expect(text.indexOf(str)).to.not.equal(-1);
                }
            });
        });

        oneThroughTen.forEach(size => {
            it(`handles back to back shift operations for arrays of size ${size}`, async () => {
                const { parent, targets, nodeId } = createLocation();
                const directive = repeat<ViewModel>(
                    x => x.items,
                    itemTemplate
                ) as RepeatDirective;
                directive.nodeId = nodeId;
                const behavior = directive.createBehavior(targets);
                const vm = new ViewModel(size);

                behavior.bind(vm, ExecutionContext.default);

                vm.items.shift();
                vm.items.unshift({ name: "shift" });

                await Updates.next();

                expect(toHTML(parent)).to.equal(
                    `shift${createOutput(size, index => index !== 0)}`
                );
            });
        });

        zeroThroughTen.forEach(size => {
            it(`updates rendered HTML when a new item is pushed into an array of size ${size} after it has been unbound and rebound`, async () => {
                const { parent, targets, nodeId } = createLocation();
                const directive = repeat<ViewModel>(
                    x => x.items,
                    itemTemplate
                ) as RepeatDirective;
                directive.nodeId = nodeId;
                const behavior = directive.createBehavior(targets);
                const vm = new ViewModel(size);

                behavior.bind(vm, ExecutionContext.default);

                await Updates.next();

                behavior.unbind();

                await Updates.next();

                behavior.bind(vm, ExecutionContext.default);

                await Updates.next();

                vm.items.push({ name: "newitem" });

                await Updates.next();

                expect(toHTML(parent)).to.equal(`${createOutput(size)}newitem`);
            });
        });
    });
});<|MERGE_RESOLUTION|>--- conflicted
+++ resolved
@@ -1,11 +1,6 @@
 import { expect } from "chai";
-<<<<<<< HEAD
-import { repeat, RepeatDirective, RepeatBehavior } from "./repeat.js";
+import { repeat, RepeatDirective, RepeatBehavior, RepeatOptions } from "./repeat.js";
 import { html } from "./template.js";
-=======
-import { repeat, RepeatDirective, RepeatBehavior, RepeatOptions } from "./repeat.js";
-import { child, html, ItemViewTemplate } from "./template.js";
->>>>>>> 9c92b9bb
 import { ExecutionContext, observable } from "../observation/observable.js";
 import { toHTML } from "../__test__/helpers.js";
 import { Updates } from "../observation/update-queue.js";
