--- conflicted
+++ resolved
@@ -16,11 +16,7 @@
  * @public
  */
 export interface SubtreeDirectiveOptions<T = any>
-<<<<<<< HEAD
-    extends Omit<NodeBehaviorOptions<T>, "filter">,
-=======
     extends NodeBehaviorOptions<T>,
->>>>>>> a6b2a570
         Omit<MutationObserverInit, "subtree" | "childList"> {
     /**
      * Indicates that child subtrees should be observed for changes.
@@ -87,11 +83,7 @@
      * @param target - The target to get the node to.
      */
     getNodes(target: Element): Node[] {
-<<<<<<< HEAD
-        if ("subtree" in this.options) {
-=======
         if ("selector" in this.options) {
->>>>>>> a6b2a570
             return Array.from(target.querySelectorAll(this.options.selector));
         }
 
@@ -113,11 +105,7 @@
  * @public
  */
 export function children<T = any>(
-<<<<<<< HEAD
-    propertyOrOptions: (keyof T & string) | ChildListDirectiveOptions<keyof T & string>
-=======
     propertyOrOptions: (keyof T & string) | ChildrenDirectiveOptions<keyof T & string>
->>>>>>> a6b2a570
 ): CaptureType<T> {
     if (isString(propertyOrOptions)) {
         propertyOrOptions = {
@@ -125,11 +113,5 @@
         };
     }
 
-<<<<<<< HEAD
-    return new ChildrenDirective(
-        propertyOrOptions as ChildListDirectiveOptions<keyof T & string>
-    );
-=======
     return new ChildrenDirective(propertyOrOptions);
->>>>>>> a6b2a570
 }