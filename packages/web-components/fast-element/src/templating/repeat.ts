import type { Behavior } from "../observation/behavior.js";
import type { Notifier, Subscriber } from "../observation/notifier.js";
import {
    ExecutionContext,
    Expression,
    ExpressionObserver,
    Observable,
} from "../observation/observable.js";
import { emptyArray } from "../platform.js";
import { ArrayObserver, Splice } from "../observation/arrays.js";
import { Markup, nextId } from "./markup.js";
import {
    AddViewBehaviorFactory,
    Binding,
    HTMLDirective,
    ViewBehaviorFactory,
    ViewBehaviorTargets,
} from "./html-directive.js";
import type { CaptureType, SyntheticViewTemplate, ViewTemplate } from "./template.js";
import { HTMLView, SyntheticView } from "./view.js";
import { normalizeBinding } from "./binding.js";

/**
 * Options for configuring repeat behavior.
 * @public
 */
export interface RepeatOptions {
    /**
     * Enables index, length, and dependent positioning updates in item templates.
     */
    positioning?: boolean;

    /**
     * Enables view recycling
     */
    recycle?: boolean;
}

const defaultRepeatOptions: RepeatOptions = Object.freeze({
    positioning: false,
    recycle: true,
});

function bindWithoutPositioning(
    view: SyntheticView,
    items: readonly any[],
    index: number,
    context: ExecutionContext
): void {
    view.bind(items[index], context);
}

function bindWithPositioning(
    view: SyntheticView,
    items: readonly any[],
    index: number,
    context: ExecutionContext
): void {
    view.bind(items[index], context.createItemContext(index, items.length));
}

/**
 * A behavior that renders a template for each item in an array.
 * @public
 */
export class RepeatBehavior<TSource = any> implements Behavior, Subscriber {
    private source: TSource | null = null;
    private views: SyntheticView[] = [];
    private template: SyntheticViewTemplate;
    private templateBindingObserver: ExpressionObserver<TSource, SyntheticViewTemplate>;
    private items: readonly any[] | null = null;
    private itemsObserver: Notifier | null = null;
    private itemsBindingObserver: ExpressionObserver<TSource, any[]>;
    private context: ExecutionContext | undefined = void 0;
    private childContext: ExecutionContext | undefined = void 0;
    private bindView: typeof bindWithoutPositioning = bindWithoutPositioning;

    /**
     * Creates an instance of RepeatBehavior.
     * @param location - The location in the DOM to render the repeat.
     * @param dataBinding - The array to render.
     * @param isItemsBindingVolatile - Indicates whether the items binding has volatile dependencies.
     * @param templateBinding - The template to render for each item.
     * @param isTemplateBindingVolatile - Indicates whether the template binding has volatile dependencies.
     * @param options - Options used to turn on special repeat features.
     */
    public constructor(private directive: RepeatDirective, private location: Node) {
        this.itemsBindingObserver = directive.dataBinding.createObserver(directive, this);
        this.templateBindingObserver = directive.templateBinding.createObserver(
            directive,
            this
        );

        if (directive.options.positioning) {
            this.bindView = bindWithPositioning;
        }
    }

    /**
     * Bind this behavior to the source.
     * @param source - The source to bind to.
     * @param context - The execution context that the binding is operating within.
     */
    public bind(source: TSource, context: ExecutionContext): void {
        this.source = source;
        this.context = context;
        this.childContext = context.createChildContext(source);

        this.items = this.itemsBindingObserver.observe(source, this.context);
        this.template = this.templateBindingObserver.observe(source, this.context);
        this.observeItems(true);
        this.refreshAllViews();
    }

    /**
     * Unbinds this behavior from the source.
     * @param source - The source to unbind from.
     */
    public unbind(): void {
        this.source = null;
        this.items = null;

        if (this.itemsObserver !== null) {
            this.itemsObserver.unsubscribe(this);
        }

        this.unbindAllViews();
        this.itemsBindingObserver.dispose();
        this.templateBindingObserver.dispose();
    }

    /**
     * Handles changes in the array, its items, and the repeat template.
     * @param source - The source of the change.
     * @param args - The details about what was changed.
     */
    public handleChange(source: any, args: Splice[] | ExpressionObserver): void {
        if (args === this.itemsBindingObserver) {
            this.items = this.itemsBindingObserver.observe(this.source!, this.context!);
            this.observeItems();
            this.refreshAllViews();
        } else if (args === this.templateBindingObserver) {
            this.template = this.templateBindingObserver.observe(
                this.source!,
                this.context!
            );

            this.refreshAllViews(true);
        } else if (args[0].reset) {
            this.refreshAllViews();
        } else {
<<<<<<< HEAD
            this.updateViews(args[0]);
=======
            this.updateViews(args as Splice[]);
>>>>>>> b6156fe9
        }
    }

    private observeItems(force: boolean = false): void {
        if (!this.items) {
            this.items = emptyArray;
            return;
        }

        const oldObserver = this.itemsObserver;
        const newObserver = (this.itemsObserver = Observable.getNotifier(this.items));
        const hasNewObserver = oldObserver !== newObserver;

        if (hasNewObserver && oldObserver !== null) {
            oldObserver.unsubscribe(this);
        }

        if (hasNewObserver || force) {
            newObserver.subscribe(this);
        }
    }

    private updateViews(splice: Splice): void {
        const views = this.views;
        const childContext = this.childContext!;
        const bindView = this.bindView;
        const items = this.items!;
        const template = this.template;
<<<<<<< HEAD
        const recycle: RepeatOptions["recycle"] = this.options.recycle;
=======
        const recycle: RepeatOptions["recycle"] = this.directive.options.recycle;
        const leftoverViews: SyntheticView[] = [];
        let leftoverIndex = 0;
        let availableViews = 0;
>>>>>>> b6156fe9

        const removed = splice.removed;
        let availableViews = 0;
        let removeIndex = 0;
        let addIndex = splice.index;
        const end = addIndex + splice.addedCount;
        const removedViews = views.splice(splice.index, removed.length);
        availableViews = removedViews.length;

        for (; addIndex < end; ++addIndex) {
            const neighbor = views[addIndex];
            const location = neighbor ? neighbor.firstChild : this.location;
            let view;

            if (recycle && availableViews > 0) {
                if (removeIndex <= availableViews && removedViews.length > 0) {
                    view = removedViews[removeIndex];
                    removeIndex++;
                }
                availableViews--;
            } else {
                view = template.create();
            }

            views.splice(addIndex, 0, view);
            bindView(view, items, addIndex, childContext);
            view.insertBefore(location);
        }

        if (removedViews[removeIndex]) {
            for (let i = removeIndex, ii = removedViews.length; i < ii; ++i) {
                removedViews[i].dispose();
            }
        }

        if (this.directive.options.positioning) {
            for (let i = 0, ii = views.length; i < ii; ++i) {
                views[i].context!.updatePosition(i, ii);
            }
        }
    }

    private refreshAllViews(templateChanged: boolean = false): void {
        const items = this.items!;
        const template = this.template;
        const location = this.location;
        const bindView = this.bindView;
        const childContext = this.childContext!;
        let itemsLength = items.length;
        let views = this.views;
        let viewsLength = views.length;

        if (itemsLength === 0 || templateChanged || !this.directive.options.recycle) {
            // all views need to be removed
            HTMLView.disposeContiguousBatch(views);
            viewsLength = 0;
        }

        if (viewsLength === 0) {
            // all views need to be created
            this.views = views = new Array(itemsLength);

            for (let i = 0; i < itemsLength; ++i) {
                const view = template.create();
                bindView(view, items, i, childContext);
                views[i] = view;
                view.insertBefore(location);
            }
        } else {
            // attempt to reuse existing views with new data
            let i = 0;

            for (; i < itemsLength; ++i) {
                if (i < viewsLength) {
                    const view = views[i];
                    bindView(view, items, i, childContext);
                } else {
                    const view = template.create();
                    bindView(view, items, i, childContext);
                    views.push(view);
                    view.insertBefore(location);
                }
            }

            const removed = views.splice(i, viewsLength - i);

            for (i = 0, itemsLength = removed.length; i < itemsLength; ++i) {
                removed[i].dispose();
            }
        }
    }

    private unbindAllViews(): void {
        const views = this.views;

        for (let i = 0, ii = views.length; i < ii; ++i) {
            views[i].unbind();
        }
    }
}

/**
 * A directive that configures list rendering.
 * @public
 */
export class RepeatDirective<TSource = any>
    implements HTMLDirective, ViewBehaviorFactory {
    /**
     * The unique id of the factory.
     */
    id: string = nextId();

    /**
     * The structural id of the DOM node to which the created behavior will apply.
     */
    nodeId: string;

    /**
     * Creates a placeholder string based on the directive's index within the template.
     * @param index - The index of the directive within the template.
     */
    public createHTML(add: AddViewBehaviorFactory): string {
        return Markup.comment(add(this));
    }

    /**
     * Creates an instance of RepeatDirective.
     * @param dataBinding - The binding that provides the array to render.
     * @param templateBinding - The template binding used to obtain a template to render for each item in the array.
     * @param options - Options used to turn on special repeat features.
     */
    public constructor(
        public readonly dataBinding: Binding<TSource>,
        public readonly templateBinding: Binding<TSource, SyntheticViewTemplate>,
        public readonly options: RepeatOptions
    ) {
        ArrayObserver.enable();
    }

    /**
     * Creates a behavior for the provided target node.
     * @param target - The node instance to create the behavior for.
     */
    public createBehavior(targets: ViewBehaviorTargets): RepeatBehavior<TSource> {
        return new RepeatBehavior<TSource>(this, targets[this.nodeId]);
    }
}

HTMLDirective.define(RepeatDirective);

/**
 * A directive that enables list rendering.
 * @param items - The array to render.
 * @param template - The template or a template binding used obtain a template
 * to render for each item in the array.
 * @param options - Options used to turn on special repeat features.
 * @public
 */
export function repeat<
    TSource = any,
    TArray extends ReadonlyArray<any> = ReadonlyArray<any>
>(
    items:
        | Expression<TSource, TArray, ExecutionContext<TSource>>
        | Binding<TSource, TArray>
        | ReadonlyArray<any>,
    template:
        | Expression<TSource, ViewTemplate>
        | Binding<TSource, ViewTemplate>
        | ViewTemplate,
    options: RepeatOptions = defaultRepeatOptions
): CaptureType<TSource> {
    const dataBinding = normalizeBinding(items);
    const templateBinding = normalizeBinding(template);
    return new RepeatDirective(dataBinding, templateBinding, options) as any;
}<|MERGE_RESOLUTION|>--- conflicted
+++ resolved
@@ -149,11 +149,7 @@
         } else if (args[0].reset) {
             this.refreshAllViews();
         } else {
-<<<<<<< HEAD
-            this.updateViews(args[0]);
-=======
-            this.updateViews(args as Splice[]);
->>>>>>> b6156fe9
+            this.updateViews(args[0] as Splice);
         }
     }
 
@@ -182,14 +178,7 @@
         const bindView = this.bindView;
         const items = this.items!;
         const template = this.template;
-<<<<<<< HEAD
-        const recycle: RepeatOptions["recycle"] = this.options.recycle;
-=======
         const recycle: RepeatOptions["recycle"] = this.directive.options.recycle;
-        const leftoverViews: SyntheticView[] = [];
-        let leftoverIndex = 0;
-        let availableViews = 0;
->>>>>>> b6156fe9
 
         const removed = splice.removed;
         let availableViews = 0;
