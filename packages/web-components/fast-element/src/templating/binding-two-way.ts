<<<<<<< HEAD
import type { DOMPolicy } from "../dom.js";
import { isString, Message } from "../interfaces.js";
=======
import { isString, Message, noop } from "../interfaces.js";
>>>>>>> a4982f45
import type { Subscriber } from "../observation/notifier.js";
import {
    ExecutionContext,
    Expression,
    ExpressionController,
    ExpressionObserver,
    Observable,
    ObservationRecord,
} from "../observation/observable.js";
import { FAST } from "../platform.js";
import type { HTMLBindingDirective } from "./binding.js";
import { Binding } from "./html-directive.js";

/**
 * The twoWay binding options.
 * @public
 */
export type TwoWayBindingOptions = {
    changeEvent?: string;
    fromView?: (value: any) => any;
};

const defaultOptions: TwoWayBindingOptions = {
    fromView: v => v,
};

/**
 * The settings required to enable two-way binding.
 * @public
 */
export interface TwoWaySettings {
    /**
     * Determines which event to listen to, to detect changes in the view.
     * @param directive - The directive to determine the change event for.
     * @param target - The target element to determine the change event for.
     */
    determineChangeEvent(directive: HTMLBindingDirective, target: HTMLElement): string;
}

let twoWaySettings: TwoWaySettings = {
    determineChangeEvent() {
        return "change";
    },
};

export const TwoWaySettings = Object.freeze({
    /**
     * Configures two-way binding.
     * @param settings - The settings to use for the two-way binding system.
     */
    configure(settings: TwoWaySettings) {
        twoWaySettings = settings;
    },
});

class TwoWayObserver<TSource = any, TReturn = any, TParent = any>
    implements ExpressionObserver<TSource, TReturn, TParent> {
    private notifier: ExpressionObserver;
    private isNotBound = true;

    target!: HTMLElement;
    source!: any;
    context!: ExecutionContext;
    changeEvent: string;

    constructor(
        private directive: HTMLBindingDirective,
        private subscriber: Subscriber,
        private dataBinding: TwoWayBinding
    ) {
        this.notifier = Observable.binding(
            dataBinding.evaluate,
            this,
            dataBinding.isVolatile
        );
    }

    bind(controller: ExpressionController<TSource, TParent>): TReturn {
        if (!this.changeEvent) {
            this.changeEvent =
                this.dataBinding.options.changeEvent ??
                twoWaySettings.determineChangeEvent(this.directive, this.target);
        }

        if (this.isNotBound) {
            this.target.addEventListener(this.changeEvent, this);
            controller.onUnbind(this);
            this.isNotBound = false;
        }

        return this.notifier.bind(controller);
    }

    unbind(controller: ExpressionController<TSource, TParent>): void {
        this.isNotBound = true;
        this.target.removeEventListener(this.changeEvent, this);
    }

    handleChange(subject: any, args: any) {
        this.subscriber.handleChange(this.dataBinding.evaluate, this);
    }

    handleEvent(event: Event): void {
        const directive = this.directive;
        const target = event.currentTarget as HTMLElement;
        const notifier = this.notifier;
        const last = (notifier as any).last as ObservationRecord; // using internal API!!!

        if (!last) {
            FAST.warn(Message.twoWayBindingRequiresObservables);
            return;
        }

        let value;

        switch (directive.aspectType) {
            case 1:
                value = target.getAttribute(directive.targetAspect);
                break;
            case 2:
                value = target.hasAttribute(directive.targetAspect);
                break;
            case 4:
                value = target.innerText;
                break;
            default:
                value = target[directive.targetAspect];
                break;
        }

        last.propertySource[last.propertyName] = this.dataBinding.options.fromView!(
            value
        );
    }

    /**
     * Opts out of JSON stringification.
     * @internal
     */
    toJSON = noop;
}

class TwoWayBinding<TSource = any, TReturn = any, TParent = any> extends Binding<
    TSource,
    TReturn,
    TParent
> {
    createObserver(
        directive: HTMLBindingDirective,
        subscriber: Subscriber
    ): ExpressionObserver<TSource, TReturn, TParent> {
        return new TwoWayObserver(directive, subscriber, this);
    }
}

/**
 * Creates a default binding.
 * @param expression - The binding to refresh when changed.
 * @param optionsOrChangeEvent - The binding options or the name of the change event to use.
 * @param policy - The security policy to associate with th binding.
 * @param isBindingVolatile - Indicates whether the binding is volatile or not.
 * @returns A binding.
 * @public
 */
export function twoWay<T = any>(
    expression: Expression<T>,
    optionsOrChangeEvent?: TwoWayBindingOptions | string,
    policy?: DOMPolicy,
    isBindingVolatile = Observable.isVolatileBinding(expression)
): Binding<T> {
    if (isString(optionsOrChangeEvent)) {
        optionsOrChangeEvent = { changeEvent: optionsOrChangeEvent };
    }

    if (!optionsOrChangeEvent) {
        optionsOrChangeEvent = defaultOptions;
    } else if (!optionsOrChangeEvent.fromView) {
        optionsOrChangeEvent.fromView = defaultOptions.fromView;
    }

    const binding = new TwoWayBinding(expression, policy, isBindingVolatile);
    binding.options = optionsOrChangeEvent;
    return binding;
}<|MERGE_RESOLUTION|>--- conflicted
+++ resolved
@@ -1,9 +1,5 @@
-<<<<<<< HEAD
 import type { DOMPolicy } from "../dom.js";
-import { isString, Message } from "../interfaces.js";
-=======
 import { isString, Message, noop } from "../interfaces.js";
->>>>>>> a4982f45
 import type { Subscriber } from "../observation/notifier.js";
 import {
     ExecutionContext,
