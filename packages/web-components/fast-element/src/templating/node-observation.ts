--- conflicted
+++ resolved
@@ -49,9 +49,8 @@
 export abstract class NodeObservationDirective<
     T extends NodeBehaviorOptions
 > extends StatelessAttachedAttributeDirective<T> {
-<<<<<<< HEAD
-    private _sourceProperty: string;
     private _id: string;
+    private controllerProperty = `${this.id}-c`;
 
     /**
      * The unique id of the factory.
@@ -69,9 +68,7 @@
      * The structural id of the DOM node to which the created behavior will apply.
      */
     public targetNodeId: string;
-=======
-    private controllerProperty = `${this.id}-c`;
->>>>>>> a4982f45
+
 
     /**
      * Bind this behavior to the source.
@@ -80,13 +77,8 @@
      * @param targets - The targets that behaviors in a view can attach to.
      */
     bind(controller: ViewController): void {
-<<<<<<< HEAD
         const target = controller.targets[this.targetNodeId] as any;
-        target[this._sourceProperty] = controller.source;
-=======
-        const target = controller.targets[this.nodeId] as any;
         target[this.controllerProperty] = controller;
->>>>>>> a4982f45
         this.updateTarget(controller.source, this.computeNodes(target));
         this.observe(target);
         controller.onUnbind(this);
@@ -102,11 +94,7 @@
         const target = controller.targets[this.targetNodeId] as any;
         this.updateTarget(controller.source, emptyArray);
         this.disconnect(target);
-<<<<<<< HEAD
-        target[this._sourceProperty] = null;
-=======
         target[this.controllerProperty] = null;
->>>>>>> a4982f45
     }
 
     /**
@@ -115,11 +103,7 @@
      * @returns The source.
      */
     protected getSource(target: Node) {
-<<<<<<< HEAD
-        return target[this._sourceProperty];
-=======
         return target[this.controllerProperty].source;
->>>>>>> a4982f45
     }
 
     /**
