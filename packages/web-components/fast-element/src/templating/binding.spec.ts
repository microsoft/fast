--- conflicted
+++ resolved
@@ -5,12 +5,7 @@
 import { toHTML } from "../__test__/helpers.js";
 import { SyntheticView, HTMLView } from "./view.js";
 import { Updates } from "../observation/update-queue.js";
-<<<<<<< HEAD
 import { DOM } from "../dom.js";
-=======
-import { Aspect, HTMLDirective } from "./html-directive.js";
-import { DOM } from "./dom.js";
->>>>>>> de7617ba
 import { Signal, signal } from "./binding-signal.js";
 import { twoWay, TwoWayBindingOptions } from "./binding-two-way.js";
 import { Fake } from "../testing/fakes.js";
