import { expect } from "chai";
import { bind, HTMLBindingDirective, oneTime, listener } from "./binding.js";
import { observable } from "../observation/observable.js";
import { html, ViewTemplate } from "./template.js";
import { createTrackableDOMPolicy, toHTML } from "../__test__/helpers.js";
import { SyntheticView, HTMLView } from "./view.js";
import { Updates } from "../observation/update-queue.js";
<<<<<<< HEAD
import { DOM, DOMPolicy } from "../dom.js";
=======
import { Aspect } from "./html-directive.js";
import { DOM } from "./dom.js";
>>>>>>> a4982f45
import { Signal, signal } from "./binding-signal.js";
import { twoWay, TwoWayBindingOptions } from "./binding-two-way.js";
import { Fake } from "../testing/fakes.js";
import { HTMLDirective } from "./html-directive.js";
import { dangerousHTML } from "./dangerous-html.js";
import { nextId } from "./markup.js";

describe("The HTML binding directive", () => {
    class Model {
        constructor(value: any) {
            this.value = value;
        }

        @observable value: any = null;
        @observable private trigger = 0;
        @observable knownValue = "value";
        actionInvokeCount = 0;

        forceComputedUpdate() {
            this.trigger++;
        }

        invokeAction() {
            this.actionInvokeCount++;
        }

        get computedValue() {
            const trigger = this.trigger;
            return this.value;
        }
    }

    function contentBinding(propertyName: keyof Model = "value") {
        const directive = new HTMLBindingDirective(bind(x => x[propertyName]));
        directive.id = nextId();
        directive.targetNodeId = 'r';
        directive.targetTagName = null;
        directive.policy = DOM.policy;

        const node = document.createTextNode(" ");
        const targets = { r: node };

        const behavior = directive.createBehavior();
        const parentNode = document.createElement("div");

        parentNode.appendChild(node);

        return { directive, behavior, node, parentNode, targets };
    }

    function compileDirective(directive: HTMLBindingDirective, sourceAspect?: string, node?: HTMLElement) {
        if (sourceAspect) {
            HTMLDirective.assignAspect(directive, sourceAspect);
        }

        if (!node) {
            node = document.createElement("div");
        }

        directive.id = nextId();
        directive.targetNodeId = 'r';
        directive.targetTagName = node.tagName ?? null;
        directive.policy = DOM.policy;

        const targets = { r: node };

        const behavior = directive.createBehavior();
        const parentNode = document.createElement("div");

        parentNode.appendChild(node);

        return { directive, behavior, node, parentNode, targets };
    }

    function defaultBinding(sourceAspect?: string, policy?: DOMPolicy) {
        const directive = new HTMLBindingDirective(bind<Model>(x => x.value, policy));
        return compileDirective(directive, sourceAspect);
    }

    function oneTimeBinding(sourceAspect?: string, policy?: DOMPolicy) {
        const directive = new HTMLBindingDirective(oneTime<Model>(x => x.value, policy));
        return compileDirective(directive, sourceAspect);
    }

    function signalBinding(signalName: string, sourceAspect?: string, policy?: DOMPolicy) {
        const directive = new HTMLBindingDirective(signal<Model>(x => x.value, signalName, policy));
        return compileDirective(directive, sourceAspect);
    }

    function twoWayBinding(options: TwoWayBindingOptions, sourceAspect?: string, policy?: DOMPolicy) {
        const directive = new HTMLBindingDirective(twoWay<Model>(x => x.value, options, policy));
        return compileDirective(directive, sourceAspect);
    }

    function eventBinding(options: AddEventListenerOptions, sourceAspect: string) {
        const directive = new HTMLBindingDirective(listener<Model>(x => x.invokeAction(), options));
        return compileDirective(directive, sourceAspect);
    }

    context("when binding text content", () => {
        it("initially sets the text of a node", () => {
            const { behavior, node, targets } = contentBinding();
            const model = new Model("This is a test");
            const controller = Fake.viewController(targets, behavior);

            controller.bind(model);

            expect(node.textContent).to.equal(model.value);
        });

        it("updates the text of a node when the expression changes", async () => {
            const { behavior, node, targets } = contentBinding();
            const model = new Model("This is a test");
            const controller = Fake.viewController(targets, behavior);

            controller.bind(model);

            expect(node.textContent).to.equal(model.value);

            model.value = "This is another test, different from the first.";

            await Updates.next();

            expect(node.textContent).to.equal(model.value);
        });

        it("should not throw if DOM stringified", () => {
            const { behavior, node, targets } = contentBinding();
            const model = new Model("This is a test");
            const controller = Fake.viewController(targets, behavior);

            controller.bind(model);

            expect(node.textContent).to.equal(model.value);

            expect(() => {
                JSON.stringify(node);
            }).to.not.throw();
        });
    });

    context("when binding template content", () => {
        it("initially inserts a view based on the template", () => {
            const { behavior, parentNode, targets } = contentBinding();
            const template = html<Model>`This is a template. ${x => x.knownValue}`;
            const model = new Model(template);
            const controller = Fake.viewController(targets, behavior);

            controller.bind(model);

            expect(toHTML(parentNode)).to.equal(`This is a template. value`);
        });

        it("removes an inserted view when the value changes to plain text", async () => {
            const { behavior, parentNode, targets } = contentBinding();
            const template = html`This is a template. ${x => x.knownValue}`;
            const model = new Model(template);
            const controller = Fake.viewController(targets, behavior);

            controller.bind(model);

            expect(toHTML(parentNode)).to.equal(`This is a template. value`);

            model.value = "This is a test.";

            await Updates.next();

            expect(toHTML(parentNode)).to.equal(model.value);
        });

        it("removes an inserted view when the value changes to null", async () => {
            const { behavior, parentNode, targets } = contentBinding();
            const template = html`This is a template. ${x => x.knownValue}`;
            const model = new Model(template);
            const controller = Fake.viewController(targets, behavior);

            controller.bind(model)

            expect(toHTML(parentNode)).to.equal(`This is a template. value`);

            model.value = null;

            await Updates.next();

            expect(toHTML(parentNode)).to.equal("");
        });

        it("removes an inserted view when the value changes to undefined", async () => {
            const { behavior, parentNode, targets } = contentBinding();
            const template = html`This is a template. ${x => x.knownValue}`;
            const model = new Model(template);
            const controller = Fake.viewController(targets, behavior);

            controller.bind(model);

            expect(toHTML(parentNode)).to.equal(`This is a template. value`);

            model.value = void 0;

            await Updates.next();

            expect(toHTML(parentNode)).to.equal("");
        });

        it("updates an inserted view when the value changes to a new template", async () => {
            const { behavior, parentNode, targets } = contentBinding();
            const template = html`This is a template. ${x => x.knownValue}`;
            const model = new Model(template);
            const controller = Fake.viewController(targets, behavior);

            controller.bind(model);

            expect(toHTML(parentNode)).to.equal(`This is a template. value`);

            const newTemplate = html<Model>`This is a new template ${x => x.knownValue}`;
            model.value = newTemplate;

            await Updates.next();

            expect(toHTML(parentNode)).to.equal(`This is a new template value`);
        });

        it("reuses a previous view when the value changes back from a string", async () => {
            const { behavior, parentNode, node, targets } = contentBinding();
            const template = html`This is a template. ${x => x.knownValue}`;
            const model = new Model(template);
            const controller = Fake.viewController(targets, behavior);

            controller.bind(model);

            const view = (node as any).$fastView as SyntheticView;
            const capturedTemplate = (node as any).$fastTemplate as ViewTemplate;

            expect(view).to.be.instanceOf(HTMLView);
            expect(capturedTemplate).to.equal(template);
            expect(toHTML(parentNode)).to.equal(`This is a template. value`);

            model.value = "This is a test string.";

            await Updates.next();

            expect(toHTML(parentNode)).to.equal(model.value);

            model.value = template;

            await Updates.next();

            const newView = (node as any).$fastView as SyntheticView;
            const newCapturedTemplate = (node as any).$fastTemplate as ViewTemplate;

            expect(newView).to.equal(view);
            expect(newCapturedTemplate).to.equal(capturedTemplate);
            expect(toHTML(parentNode)).to.equal(`This is a template. value`);
        });

        it("doesn't compose an already composed view", async () => {
            const { behavior, parentNode, targets } = contentBinding("computedValue");
            const template = html`This is a template. ${x => x.knownValue}`;
            const model = new Model(template);
            const controller = Fake.viewController(targets, behavior);

            controller.bind(model);

            expect(toHTML(parentNode)).to.equal(`This is a template. value`);

            model.value = template;
            model.forceComputedUpdate();

            await Updates.next();

            expect(toHTML(parentNode)).to.equal(`This is a template. value`);
        });

        it("pipes the existing execution context through to the new view", () => {
            const { behavior, parentNode, targets } = contentBinding("computedValue");
            const template = html`This is a template. ${(x, c) => c.parent.testProp}`;
            const model = new Model(template);
            const controller = Fake.viewController(targets, behavior);
            const context = Fake.executionContext();
            context.parent =  { testProp: "testing..." };

            controller.bind(model, context);

            expect(toHTML(parentNode)).to.equal(`This is a template. testing...`);
        });

        it("allows interpolated HTML tags in templates using dangerousHTML", async () => {
            const { behavior, parentNode, targets } = contentBinding();
            const template = html`${x => html`<${dangerousHTML(x.knownValue)}>Hi there!</${dangerousHTML(x.knownValue)}>`}`;
            const model = new Model(template);
            model.knownValue = "button"
            const controller = Fake.viewController(targets, behavior);

            controller.bind(model);

            expect(toHTML(parentNode)).to.equal(`<button>Hi there!</button>`);

            model.knownValue = "a"

            await Updates.next()

            expect(toHTML(parentNode)).to.equal(`<a>Hi there!</a>`);
        });

        it("target node should not stringify $fastView or $fastTemplate", () => {
            const { behavior, node, targets } = contentBinding();
            const template = html<Model>`This is a template. ${x => x.knownValue}`;
            const model = new Model(template);
            const controller = Fake.viewController(targets, behavior);

            controller.bind(model);

            const clone = JSON.parse(JSON.stringify(node));

            expect("$fastView" in clone).to.be.false;
            expect("$fastTemplate" in clone).to.be.false;
        });
    })

    context("when unbinding template content", () => {
        it("unbinds a composed view", () => {
            const { behavior, node, parentNode, targets } = contentBinding();
            const template = html`This is a template. ${x => x.knownValue}`;
            const model = new Model(template);
            const controller = Fake.viewController(targets, behavior);

            controller.bind(model);

            const newView = (node as any).$fastView as SyntheticView;
            expect(newView.source).to.equal(model);
            expect(toHTML(parentNode)).to.equal(`This is a template. value`);

            controller.unbind();

            expect(newView.source).to.equal(null);
        });

        it("rebinds a previously unbound composed view", () => {
            const { behavior, node, parentNode, targets } = contentBinding();
            const template = html`This is a template. ${x => x.knownValue}`;
            const model = new Model(template);
            const controller = Fake.viewController(targets, behavior);

            controller.bind(model);

            const view = (node as any).$fastView as SyntheticView;
            expect(view.source).to.equal(model);
            expect(toHTML(parentNode)).to.equal(`This is a template. value`);

            controller.unbind();

            expect(view.source).to.equal(null);

            controller.bind(model);

            const newView = (node as any).$fastView as SyntheticView;
            expect(newView.source).to.equal(model);
            expect(toHTML(parentNode)).to.equal(`This is a template. value`);
        });
    });

    const aspectScenarios = [
        {
            name: "content",
            sourceAspect: "",
            originalValue: "This is a test",
            newValue: "This is another test",
            getValue(node: HTMLElement) {
                return node.textContent;
            },
            setValue(node: HTMLElement, value: any) {
                node.textContent = value;
            }
        },
        {
            name: "attribute",
            sourceAspect: "test-attribute",
            originalValue: "This is a test",
            newValue: "This is another test",
            getValue(node: HTMLElement) {
                return node.getAttribute("test-attribute");
            },
            setValue(node: HTMLElement, value: any) {
                DOM.setAttribute(node, "test-attribute", value);
            }
        },
        {
            name: "boolean attribute",
            sourceAspect: "?test-boolean-attribute",
            originalValue: true,
            newValue: false,
            getValue(node: HTMLElement) {
                return node.hasAttribute("test-boolean-attribute");
            },
            setValue(node: HTMLElement, value: any) {
                DOM.setBooleanAttribute(node, "test-boolean-attribute", value);
            }
        },
        {
            name: "property",
            sourceAspect: ":testProperty",
            originalValue: "This is a test",
            newValue: "This is another test",
            getValue(node: HTMLElement) {
                return (node as any).testProperty;
            },
            setValue(node: HTMLElement, value: any) {
                (node as any).testProperty = value;
            }
        },
    ];

    context("when binding on-change", () => {
        for (const aspectScenario of aspectScenarios) {
            it(`sets the initial value of a ${aspectScenario.name} binding`, () => {
                const { behavior, node, targets } = defaultBinding(aspectScenario.sourceAspect);
                const model = new Model(aspectScenario.originalValue);
                const controller = Fake.viewController(targets, behavior);

                controller.bind(model);

                expect(aspectScenario.getValue(node)).to.equal(model.value);
            });

            it(`updates the ${aspectScenario.name} when the model changes`, async () => {
                const { behavior, node, targets } = defaultBinding(aspectScenario.sourceAspect);
                const model = new Model(aspectScenario.originalValue);
                const controller = Fake.viewController(targets, behavior);

                controller.bind(model);

                expect(aspectScenario.getValue(node)).to.equal(model.value);

                model.value = aspectScenario.newValue;

                await Updates.next();

                expect(aspectScenario.getValue(node)).to.equal(model.value);
            });

            it(`doesn't update the ${aspectScenario.name} after unbind`, async () => {
                const { behavior, node, targets } = defaultBinding(aspectScenario.sourceAspect);
                const model = new Model(aspectScenario.originalValue);
                const controller = Fake.viewController(targets, behavior);

                controller.bind(model);

                expect(aspectScenario.getValue(node)).to.equal(model.value);

                controller.unbind();
                model.value = aspectScenario.newValue;

                await Updates.next();

                expect(aspectScenario.getValue(node)).to.equal(aspectScenario.originalValue);
            });

<<<<<<< HEAD
            it(`uses the dom policy when setting a ${aspectScenario.name} binding`, () => {
                const policy = createTrackableDOMPolicy();
                const { behavior, node, targets } = defaultBinding(aspectScenario.sourceAspect, policy);
=======
            it("should not throw if DOM stringified", () => {
                const { behavior, node, targets } = defaultBinding(aspectScenario.sourceAspect);
>>>>>>> a4982f45
                const model = new Model(aspectScenario.originalValue);
                const controller = Fake.viewController(targets, behavior);

                controller.bind(model);

<<<<<<< HEAD
                expect(aspectScenario.getValue(node)).to.equal(model.value);
                expect(policy.used).to.be.true;
=======
                expect(() => {
                    JSON.stringify(node);
                }).to.not.throw();
>>>>>>> a4982f45
            });
        }
    });

    context("when binding one-time", () => {
        for (const aspectScenario of aspectScenarios) {
            it(`sets the initial value of a ${aspectScenario.name} binding`, () => {
                const { behavior, node, targets } = oneTimeBinding(aspectScenario.sourceAspect);
                const model = new Model(aspectScenario.originalValue);
                const controller = Fake.viewController(targets, behavior);

                controller.bind(model);

                expect(aspectScenario.getValue(node)).to.equal(model.value);
            });

            it(`does not update the ${aspectScenario.name} after the initial set`, async () => {
                const { behavior, node, targets } = oneTimeBinding(aspectScenario.sourceAspect);
                const model = new Model(aspectScenario.originalValue);
                const controller = Fake.viewController(targets, behavior);

                controller.bind(model);

                expect(aspectScenario.getValue(node)).to.equal(aspectScenario.originalValue);

                model.value = aspectScenario.newValue;

                await Updates.next();

                expect(aspectScenario.getValue(node)).to.equal(aspectScenario.originalValue);
            });

            it(`doesn't update the ${aspectScenario.name} after unbind`, async () => {
                const { behavior, node, targets } = oneTimeBinding(aspectScenario.sourceAspect);
                const model = new Model(aspectScenario.originalValue);
                const controller = Fake.viewController(targets, behavior);

                controller.bind(model);

                expect(aspectScenario.getValue(node)).to.equal(aspectScenario.originalValue);

                controller.unbind();
                model.value = aspectScenario.newValue;
                await Updates.next();

                expect(aspectScenario.getValue(node)).to.equal(aspectScenario.originalValue);
            });

<<<<<<< HEAD
            it(`uses the dom policy when setting a ${aspectScenario.name} binding`, () => {
                const policy = createTrackableDOMPolicy();
                const { behavior, node, targets } = oneTimeBinding(aspectScenario.sourceAspect, policy);
=======
            it("should not throw if DOM stringified", () => {
                const { behavior, node, targets } = oneTimeBinding(aspectScenario.sourceAspect);
>>>>>>> a4982f45
                const model = new Model(aspectScenario.originalValue);
                const controller = Fake.viewController(targets, behavior);

                controller.bind(model);

<<<<<<< HEAD
                expect(aspectScenario.getValue(node)).to.equal(model.value);
                expect(policy.used).to.be.true;
=======
                expect(() => {
                    JSON.stringify(node);
                }).to.not.throw();
>>>>>>> a4982f45
            });
        }
    });

    context("when binding with a signal", () => {
        for (const aspectScenario of aspectScenarios) {
            it(`sets the initial value of the ${aspectScenario.name} binding`, () => {
                const { behavior, node, targets } = signalBinding("test-signal", aspectScenario.sourceAspect);
                const model = new Model(aspectScenario.originalValue);
                const controller = Fake.viewController(targets, behavior);

                controller.bind(model);

                expect(aspectScenario.getValue(node)).to.equal(model.value);
            });

            it(`updates the ${aspectScenario.name} only when the signal is sent`, async () => {
                const signalName = "test-signal";
                const { behavior, node, targets } = signalBinding(signalName, aspectScenario.sourceAspect);
                const model = new Model(aspectScenario.originalValue);
                const controller = Fake.viewController(targets, behavior);

                controller.bind(model);

                expect(aspectScenario.getValue(node)).to.equal(aspectScenario.originalValue);

                model.value = aspectScenario.newValue;

                await Updates.next();

                expect(aspectScenario.getValue(node)).to.equal(aspectScenario.originalValue);

                Signal.send(signalName);

                await Updates.next();

                expect(aspectScenario.getValue(node)).to.equal(model.value);
            });

            it(`doesn't respond to signals for a ${aspectScenario.name} binding after unbind`, async () => {
                const signalName = "test-signal";
                const { behavior, node, targets } = signalBinding(signalName, aspectScenario.sourceAspect);
                const model = new Model(aspectScenario.originalValue);
                const controller = Fake.viewController(targets, behavior);

                controller.bind(model);

                expect(aspectScenario.getValue(node)).to.equal(model.value);

                controller.unbind();
                model.value = aspectScenario.newValue;
                Signal.send(signalName);

                await Updates.next();

                expect(aspectScenario.getValue(node)).to.equal(aspectScenario.originalValue);
            });

<<<<<<< HEAD
            it(`uses the dom policy when setting a ${aspectScenario.name} binding`, () => {
                const policy = createTrackableDOMPolicy();
                const { behavior, node, targets } = signalBinding("test-signal", aspectScenario.sourceAspect, policy);
=======
            it("should not throw if DOM stringified", () => {
                const { behavior, node, targets } = signalBinding("test-signal", aspectScenario.sourceAspect);
>>>>>>> a4982f45
                const model = new Model(aspectScenario.originalValue);
                const controller = Fake.viewController(targets, behavior);

                controller.bind(model);

<<<<<<< HEAD
                expect(aspectScenario.getValue(node)).to.equal(model.value);
                expect(policy.used).to.be.true;
=======
                expect(() => {
                    JSON.stringify(node);
                }).to.not.throw();
>>>>>>> a4982f45
            });
        }
    });

    context("when binding two-way", () => {
        for (const aspectScenario of aspectScenarios) {
            it(`sets the initial value of the ${aspectScenario.name} binding`, () => {
                const { behavior, node, targets } = twoWayBinding({}, aspectScenario.sourceAspect);
                const model = new Model(aspectScenario.originalValue);
                const controller = Fake.viewController(targets, behavior);

                controller.bind(model);

                expect(aspectScenario.getValue(node)).to.equal(model.value);
            });

            it(`updates the ${aspectScenario.name} when the model changes`, async () => {
                const { behavior, node, targets } = twoWayBinding({}, aspectScenario.sourceAspect);
                const model = new Model(aspectScenario.originalValue);
                const controller = Fake.viewController(targets, behavior);

                controller.bind(model);

                expect(aspectScenario.getValue(node)).to.equal(aspectScenario.originalValue);

                model.value = aspectScenario.newValue;

                await Updates.next();

                expect(aspectScenario.getValue(node)).to.equal(model.value);
            });

            it(`updates the model when a change event fires for the ${aspectScenario.name}`, async () => {
                const { behavior, node, targets } = twoWayBinding({}, aspectScenario.sourceAspect);
                const model = new Model(aspectScenario.originalValue);
                const controller = Fake.viewController(targets, behavior);

                controller.bind(model);

                expect(aspectScenario.getValue(node)).to.equal(aspectScenario.originalValue);

                aspectScenario.setValue(node, aspectScenario.newValue);
                node.dispatchEvent(new CustomEvent("change"));

                await Updates.next();

                expect(model.value).to.equal(aspectScenario.newValue);
            });

            it(`updates the model when a change event fires for the ${aspectScenario.name} with conversion`, async () => {
                const fromView = value => "fixed value";
                const { behavior, node, targets } = twoWayBinding({ fromView }, aspectScenario.sourceAspect);
                const model = new Model(aspectScenario.originalValue);
                const controller = Fake.viewController(targets, behavior);

                controller.bind(model);

                expect(aspectScenario.getValue(node)).to.equal(aspectScenario.originalValue);

                aspectScenario.setValue(node, aspectScenario.newValue);
                node.dispatchEvent(new CustomEvent("change"));

                await Updates.next();

                expect(model.value).to.equal("fixed value");
            });

            it(`updates the model when a configured event fires for the ${aspectScenario.name}`, async () => {
                const changeEvent = "foo";
                const { behavior, node, targets } = twoWayBinding({changeEvent}, aspectScenario.sourceAspect);
                const model = new Model(aspectScenario.originalValue);
                const controller = Fake.viewController(targets, behavior);

                controller.bind(model);

                expect(aspectScenario.getValue(node)).to.equal(aspectScenario.originalValue);

                aspectScenario.setValue(node, aspectScenario.newValue);
                node.dispatchEvent(new CustomEvent(changeEvent));

                await Updates.next();

                expect(model.value).to.equal(aspectScenario.newValue);
            });

            it(`doesn't update the ${aspectScenario.name} after unbind`, async () => {
                const { behavior, node, targets } = twoWayBinding({}, aspectScenario.sourceAspect);
                const model = new Model(aspectScenario.originalValue);
                const controller = Fake.viewController(targets, behavior);

                controller.bind(model);

                expect(aspectScenario.getValue(node)).to.equal(model.value);

                controller.unbind();
                model.value = aspectScenario.newValue;
                await Updates.next();

                expect(aspectScenario.getValue(node)).to.equal(aspectScenario.originalValue);
            });

<<<<<<< HEAD
            it(`uses the dom policy when setting a ${aspectScenario.name} binding`, () => {
                const policy = createTrackableDOMPolicy();
                const { behavior, node, targets } = twoWayBinding({}, aspectScenario.sourceAspect, policy);
=======
            it("should not throw if DOM stringified", () => {
                const { behavior, node, targets } = twoWayBinding({}, aspectScenario.sourceAspect);
>>>>>>> a4982f45
                const model = new Model(aspectScenario.originalValue);
                const controller = Fake.viewController(targets, behavior);

                controller.bind(model);

<<<<<<< HEAD
                expect(aspectScenario.getValue(node)).to.equal(model.value);
                expect(policy.used).to.be.true;
=======
                expect(() => {
                    JSON.stringify(node);
                }).to.not.throw();
>>>>>>> a4982f45
            });
        }
    });

    context("when binding events", () => {
        it("does not invoke the method on bind", () => {
            const { behavior, targets } = eventBinding({}, "@my-event");
            const model = new Model("Test value.");
            const controller = Fake.viewController(targets, behavior);

            controller.bind(model);
            expect(model.actionInvokeCount).to.equal(0);
        });

        it("invokes the method each time the event is raised", () => {
            const { behavior, node, targets } = eventBinding({}, "@my-event");
            const model = new Model("Test value.");
            const controller = Fake.viewController(targets, behavior);

            controller.bind(model);
            expect(model.actionInvokeCount).to.equal(0);

            node.dispatchEvent(new CustomEvent("my-event"));
            expect(model.actionInvokeCount).to.equal(1);

            node.dispatchEvent(new CustomEvent("my-event"));
            expect(model.actionInvokeCount).to.equal(2);

            node.dispatchEvent(new CustomEvent("my-event"));
            expect(model.actionInvokeCount).to.equal(3);
        });

        it("invokes the method one time for a one time event", () => {
            const { behavior, node, targets } = eventBinding({ once: true }, "@my-event");
            const model = new Model("Test value.");
            const controller = Fake.viewController(targets, behavior);

            controller.bind(model);
            expect(model.actionInvokeCount).to.equal(0);

            node.dispatchEvent(new CustomEvent("my-event"));
            expect(model.actionInvokeCount).to.equal(1);

            node.dispatchEvent(new CustomEvent("my-event"));
            expect(model.actionInvokeCount).to.equal(1);
        });

        it("does not invoke the method when unbound", () => {
            const { behavior, node, targets } = eventBinding({}, "@my-event");
            const model = new Model("Test value.");
            const controller = Fake.viewController(targets, behavior);

            controller.bind(model);
            expect(model.actionInvokeCount).to.equal(0);

            node.dispatchEvent(new CustomEvent("my-event"));
            expect(model.actionInvokeCount).to.equal(1);

            controller.unbind();

            node.dispatchEvent(new CustomEvent("my-event"));
            expect(model.actionInvokeCount).to.equal(1);
        });

        it("should not throw if DOM stringified", () => {
            const { behavior, targets, node } = eventBinding({}, "@my-event");
            const model = new Model("Test value.");
            const controller = Fake.viewController(targets, behavior);

            controller.bind(model);

            expect(() => {
                JSON.stringify(node);
            }).to.not.throw();
        });
    });

    context('when binding classList', () => {
        function updateTarget(target: Node, directive: HTMLBindingDirective, value: any) {
            (directive as any).updateTarget(
                target,
                directive.targetAspect,
                value,
                Fake.viewController()
            );
        }

        function createClassBinding(element: HTMLElement) {
            const directive = new HTMLBindingDirective(bind(() => ""));
            return compileDirective(directive, ":classList", element);
        }

        it('adds and removes own classes', () => {
            const element = document.createElement("div");
            element.classList.add("foo");
            element.classList.add("bar");

            const { directive: observerA } = createClassBinding(element);
            const { directive: observerB } = createClassBinding(element);
            const contains = element.classList.contains.bind(element.classList);

            expect(contains('foo') && contains('bar')).true;

            updateTarget(element, observerA, ' xxx \t\r\n\v\f yyy  ');
            expect(contains('foo') && contains('bar')).true;
            expect(contains('xxx') && contains('yyy')).true;

            updateTarget(element, observerA, '');
            expect(contains('foo') && contains('bar')).true;
            expect(contains('xxx') || contains('yyy')).false;

            updateTarget(element, observerB, 'bbb');
            expect(contains('foo') && contains('bar')).true;
            expect(contains('bbb')).true;

            updateTarget(element, observerB, 'aaa');
            expect(contains('foo') && contains('bar')).true;
            expect(contains('aaa') && !contains('bbb')).true;

            updateTarget(element, observerA, 'foo bar');
            expect(contains('foo') && contains('bar')).true;

            updateTarget(element, observerA, '');
            expect(contains('foo') || contains('bar')).false;

            updateTarget(element, observerA, 'foo');
            expect(contains('foo')).true;

            updateTarget(element, observerA, null);
            expect(contains('foo')).false;

            updateTarget(element, observerA, 'foo');
            expect(contains('foo')).true;

            updateTarget(element, observerA, undefined);
            expect(contains('foo')).false;
        });

        it("should not throw if DOM stringified", () => {
            const directive = new HTMLBindingDirective(bind(() => ""));
            const { behavior, node, targets } = configureDirective(directive, ":classList");

            Aspect.assign(directive, ":classList");
            const model = new Model("Test value.");
            const controller = Fake.viewController(targets, behavior);

            controller.bind(model);

            expect(() => {
                JSON.stringify(node);
            }).to.not.throw();
        });
    });
});<|MERGE_RESOLUTION|>--- conflicted
+++ resolved
@@ -5,12 +5,7 @@
 import { createTrackableDOMPolicy, toHTML } from "../__test__/helpers.js";
 import { SyntheticView, HTMLView } from "./view.js";
 import { Updates } from "../observation/update-queue.js";
-<<<<<<< HEAD
 import { DOM, DOMPolicy } from "../dom.js";
-=======
-import { Aspect } from "./html-directive.js";
-import { DOM } from "./dom.js";
->>>>>>> a4982f45
 import { Signal, signal } from "./binding-signal.js";
 import { twoWay, TwoWayBindingOptions } from "./binding-two-way.js";
 import { Fake } from "../testing/fakes.js";
@@ -468,27 +463,28 @@
                 expect(aspectScenario.getValue(node)).to.equal(aspectScenario.originalValue);
             });
 
-<<<<<<< HEAD
             it(`uses the dom policy when setting a ${aspectScenario.name} binding`, () => {
                 const policy = createTrackableDOMPolicy();
                 const { behavior, node, targets } = defaultBinding(aspectScenario.sourceAspect, policy);
-=======
+                const model = new Model(aspectScenario.originalValue);
+                const controller = Fake.viewController(targets, behavior);
+
+                controller.bind(model);
+              
+                expect(aspectScenario.getValue(node)).to.equal(model.value);
+                expect(policy.used).to.be.true;
+            });
+
             it("should not throw if DOM stringified", () => {
                 const { behavior, node, targets } = defaultBinding(aspectScenario.sourceAspect);
->>>>>>> a4982f45
-                const model = new Model(aspectScenario.originalValue);
-                const controller = Fake.viewController(targets, behavior);
-
-                controller.bind(model);
-
-<<<<<<< HEAD
-                expect(aspectScenario.getValue(node)).to.equal(model.value);
-                expect(policy.used).to.be.true;
-=======
+                const model = new Model(aspectScenario.originalValue);
+                const controller = Fake.viewController(targets, behavior);
+
+                controller.bind(model);
+
                 expect(() => {
                     JSON.stringify(node);
                 }).to.not.throw();
->>>>>>> a4982f45
             });
         }
     });
@@ -537,27 +533,26 @@
                 expect(aspectScenario.getValue(node)).to.equal(aspectScenario.originalValue);
             });
 
-<<<<<<< HEAD
             it(`uses the dom policy when setting a ${aspectScenario.name} binding`, () => {
                 const policy = createTrackableDOMPolicy();
                 const { behavior, node, targets } = oneTimeBinding(aspectScenario.sourceAspect, policy);
-=======
+                const model = new Model(aspectScenario.originalValue);
+                const controller = Fake.viewController(targets, behavior);
+              
+                expect(aspectScenario.getValue(node)).to.equal(model.value);
+                expect(policy.used).to.be.true;
+            });
+
             it("should not throw if DOM stringified", () => {
                 const { behavior, node, targets } = oneTimeBinding(aspectScenario.sourceAspect);
->>>>>>> a4982f45
-                const model = new Model(aspectScenario.originalValue);
-                const controller = Fake.viewController(targets, behavior);
-
-                controller.bind(model);
-
-<<<<<<< HEAD
-                expect(aspectScenario.getValue(node)).to.equal(model.value);
-                expect(policy.used).to.be.true;
-=======
+                const model = new Model(aspectScenario.originalValue);
+                const controller = Fake.viewController(targets, behavior);
+
+                controller.bind(model);
+                
                 expect(() => {
                     JSON.stringify(node);
                 }).to.not.throw();
->>>>>>> a4982f45
             });
         }
     });
@@ -616,27 +611,27 @@
                 expect(aspectScenario.getValue(node)).to.equal(aspectScenario.originalValue);
             });
 
-<<<<<<< HEAD
+
             it(`uses the dom policy when setting a ${aspectScenario.name} binding`, () => {
                 const policy = createTrackableDOMPolicy();
                 const { behavior, node, targets } = signalBinding("test-signal", aspectScenario.sourceAspect, policy);
-=======
+                const model = new Model(aspectScenario.originalValue);
+                const controller = Fake.viewController(targets, behavior);
+              
+                expect(aspectScenario.getValue(node)).to.equal(model.value);
+                expect(policy.used).to.be.true;
+            });
+
             it("should not throw if DOM stringified", () => {
                 const { behavior, node, targets } = signalBinding("test-signal", aspectScenario.sourceAspect);
->>>>>>> a4982f45
-                const model = new Model(aspectScenario.originalValue);
-                const controller = Fake.viewController(targets, behavior);
-
-                controller.bind(model);
-
-<<<<<<< HEAD
-                expect(aspectScenario.getValue(node)).to.equal(model.value);
-                expect(policy.used).to.be.true;
-=======
+                const model = new Model(aspectScenario.originalValue);
+                const controller = Fake.viewController(targets, behavior);
+
+                controller.bind(model);
+
                 expect(() => {
                     JSON.stringify(node);
                 }).to.not.throw();
->>>>>>> a4982f45
             });
         }
     });
@@ -738,27 +733,26 @@
                 expect(aspectScenario.getValue(node)).to.equal(aspectScenario.originalValue);
             });
 
-<<<<<<< HEAD
             it(`uses the dom policy when setting a ${aspectScenario.name} binding`, () => {
                 const policy = createTrackableDOMPolicy();
                 const { behavior, node, targets } = twoWayBinding({}, aspectScenario.sourceAspect, policy);
-=======
+                const model = new Model(aspectScenario.originalValue);
+                const controller = Fake.viewController(targets, behavior);
+              
+                expect(aspectScenario.getValue(node)).to.equal(model.value);
+                expect(policy.used).to.be.true;
+            });
+
             it("should not throw if DOM stringified", () => {
                 const { behavior, node, targets } = twoWayBinding({}, aspectScenario.sourceAspect);
->>>>>>> a4982f45
-                const model = new Model(aspectScenario.originalValue);
-                const controller = Fake.viewController(targets, behavior);
-
-                controller.bind(model);
-
-<<<<<<< HEAD
-                expect(aspectScenario.getValue(node)).to.equal(model.value);
-                expect(policy.used).to.be.true;
-=======
+                const model = new Model(aspectScenario.originalValue);
+                const controller = Fake.viewController(targets, behavior);
+
+                controller.bind(model);
+
                 expect(() => {
                     JSON.stringify(node);
                 }).to.not.throw();
->>>>>>> a4982f45
             });
         }
     });
