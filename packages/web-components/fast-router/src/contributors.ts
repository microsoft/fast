import {
    AddViewBehaviorFactory,
    HTMLDirective,
    Markup,
    ViewBehavior,
    ViewBehaviorFactory,
    ViewController,
} from "@microsoft/fast-element";
import {
    NavigationCommitPhaseHook,
    NavigationPhaseHook,
    NavigationPhaseName,
} from "./phases.js";
import { Router } from "./router.js";
import { RouterExecutionContext } from "./view.js";

/**
 * @beta
 */
export type NavigationContributor<TSettings = any> = Partial<
    Record<Exclude<NavigationPhaseName, "commit">, NavigationPhaseHook<TSettings>>
> & {
    commit?: NavigationCommitPhaseHook<TSettings>;
};

/**
 * @beta
 */
export function isNavigationPhaseContributor<T extends NavigationPhaseName>(
    object: any,
    phase: T
): object is Record<T, NavigationPhaseHook> {
    return phase in object;
}

/**
 * @beta
 */
export type ContributorOptions = {
    lifecycle?: boolean;
    parameters?: boolean;
};

const defaultOptions: ContributorOptions = {
    lifecycle: true,
    parameters: true,
};

<<<<<<< HEAD
class NavigationContributorDirective implements HTMLDirective {
    id: string = "";
    nodeId: string = "";
=======
class NavigationContributorDirective implements ViewBehaviorFactory {
    id: string;
    nodeId: string;
>>>>>>> 4a9e7d60

    constructor(public readonly options: Required<ContributorOptions>) {}

    createHTML(add: AddViewBehaviorFactory) {
        return Markup.attribute(add(this));
    }

    createBehavior() {
        return new NavigationContributorBehavior(this);
    }
}

HTMLDirective.define(NavigationContributorDirective);

class NavigationContributorBehavior implements ViewBehavior {
    private router: Router | null = null;
    private contributor: HTMLElement & NavigationContributor;

    constructor(private directive: NavigationContributorDirective) {}

    bind(controller: ViewController): void {
        const context = controller.context as RouterExecutionContext;
        const options = this.directive.options;
        this.contributor = controller.targets[this.directive.nodeId] as HTMLElement &
            NavigationContributor;

        if (options.lifecycle) {
            this.router = context.router ?? Router.find(this.contributor);

            if (this.router) {
                this.router.addContributor(this.contributor);
                controller.onUnbind(this);
            }
        }

        if (options.parameters) {
            const contributor = this.contributor;
            const routeParams = controller.source;

            for (const key in routeParams) {
                contributor[key] = routeParams[key];
            }
        }
    }

    unbind(source: unknown): void {
        this.router!.removeContributor(this.contributor);
    }
}

/**
 * @beta
 */
export function navigationContributor(
    options?: ContributorOptions
): NavigationContributorDirective {
    return new NavigationContributorDirective(
        Object.assign({}, defaultOptions, options) as Required<ContributorOptions>
    );
}<|MERGE_RESOLUTION|>--- conflicted
+++ resolved
@@ -46,15 +46,9 @@
     parameters: true,
 };
 
-<<<<<<< HEAD
-class NavigationContributorDirective implements HTMLDirective {
-    id: string = "";
-    nodeId: string = "";
-=======
 class NavigationContributorDirective implements ViewBehaviorFactory {
     id: string;
     nodeId: string;
->>>>>>> 4a9e7d60
 
     constructor(public readonly options: Required<ContributorOptions>) {}
 
