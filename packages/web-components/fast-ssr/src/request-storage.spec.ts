--- conflicted
+++ resolved
@@ -52,11 +52,7 @@
         expect(() => RequestStorage.get("hello")).toThrow(noStorageError);
     });
 
-<<<<<<< HEAD
-    test("can get value from global without being in a storage context", () => {
-=======
     test("can get value from global without being in a storage scope", () => {
->>>>>>> df39504f
         // window is part of perRequestGlobals setup by installDOMShim
         (window as any)["hello"] = "world";
         RequestStorageManager.installDOMShim();
@@ -64,11 +60,7 @@
         expect((window as any)["hello"]).toBe("world");
     });
 
-<<<<<<< HEAD
-    test("can get different value from global in a storage context", () => {
-=======
     test("can get different value from global in a storage scope", () => {
->>>>>>> df39504f
 
         // window is part of perRequestGlobals setup by installDOMShim
         (window as any)["hello"] = "world";
