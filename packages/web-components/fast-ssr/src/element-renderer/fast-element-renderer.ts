--- conflicted
+++ resolved
@@ -135,20 +135,8 @@
             if (this.awaiting.size) {
                 yield this.pauseRendering().then(() => "");
             }
-<<<<<<< HEAD
-            const { attributes } = this.element;
-
-            for (
-                let i = 0, name, value;
-                i < attributes.length && ({ name, value } = attributes[i]);
-                i++
-            ) {
-                yield renderAttribute(name, value, this.element.tagName);
-            }
-=======
 
             yield* renderAttributesSync.call(this);
->>>>>>> 6ebb5ec7
         }
     }
     renderShadow = renderShadow as (
@@ -185,7 +173,21 @@
             i < attributes.length && ({ name, value } = attributes[i]);
             i++
         ) {
-            yield renderAttribute(name, value, this.element.tagName);
+            if (value === "" || value === undefined || value === null) {
+                yield ` ${name}`;
+            } else if (typeof value === "string") {
+                yield ` ${name}="${escapeHtml(value)}"`;
+            } else if (typeof value === "boolean") {
+                if (name.startsWith("aria-")) {
+                    yield ` ${name}="${(value as any).toString()}"`;
+                } else {
+                    yield value ? ` ${name}` : "";
+                }
+            } else {
+                throw new Error(
+                    `Cannot assign attribute '${name}' for element ${this.element.tagName}.`
+                );
+            }
         }
 
         if (this.deferHydration) {
@@ -215,22 +217,4 @@
             ExecutionContext.default
         );
     }
-}
-
-function renderAttribute(name: string, value: any, elementTagName: string): string {
-    if (value === "" || value === undefined || value === null) {
-        return ` ${name}`;
-    } else if (typeof value === "string") {
-        return ` ${name}="${escapeHtml(value)}"`;
-    } else if (typeof value === "boolean") {
-        if (name.startsWith("aria-")) {
-            return ` ${name}="${value.toString()}"`;
-        } else {
-            return value ? ` ${name}` : "";
-        }
-    } else {
-        throw new Error(
-            `Cannot assign attribute '${name}' for element ${elementTagName}.`
-        );
-    }
 }