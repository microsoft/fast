--- conflicted
+++ resolved
@@ -11,11 +11,8 @@
 import UpdatePropsViewerContent from "./pages/viewer/update-props-page.viewer-content";
 import { CSSEditorTestPage } from "./pages/css-editor";
 import { FormTestPage } from "./pages/form";
-<<<<<<< HEAD
 import { CodePreviewTestPage } from "./pages/code-preview/";
-=======
 import { FormAndNavigationTestPage } from "./pages/form-and-navigation";
->>>>>>> 1de99238
 import { CSSPropertyEditorTestPage } from "./pages/css-property-editor";
 
 class App extends React.Component<{}, {}> {
@@ -83,13 +80,13 @@
                         <Route exact={true} path={"/form"} component={FormTestPage} />
                         <Route
                             exact={true}
-<<<<<<< HEAD
                             path={"/code-preview"}
                             component={CodePreviewTestPage}
-=======
+                        />
+                        <Route
+                            exact={true}
                             path={"/form-and-navigation"}
                             component={FormAndNavigationTestPage}
->>>>>>> 1de99238
                         />
                         <Route exact={true} path={"/"}>
                             <Redirect to={"/code-preview"} />
