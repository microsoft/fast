--- conflicted
+++ resolved
@@ -111,11 +111,7 @@
   },
   "dependencies": {
     "@microsoft/fast-colors": "^5.1.3",
-<<<<<<< HEAD
-    "@microsoft/fast-components": "^1.20.9",
-=======
-    "@microsoft/fast-components": "1.21.0",
->>>>>>> 931be3a1
+    "@microsoft/fast-components": "^1.21.0",
     "@microsoft/fast-components-class-name-contracts-base": "^4.8.0",
     "@microsoft/fast-components-foundation-react": "^3.2.0",
     "@microsoft/fast-jss-manager-react": "^4.8.0",
