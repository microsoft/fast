--- conflicted
+++ resolved
@@ -1,14 +1,5 @@
-<<<<<<< HEAD
-import * as React from "react";
+import React from "react";
 import { ComponentStyles } from "@microsoft/fast-jss-manager-react";
-=======
-import React from "react";
-import manageJss, {
-    ComponentStyles,
-    ManagedClasses,
-    ManagedJSSProps,
-} from "@microsoft/fast-jss-manager-react";
->>>>>>> 676ae47c
 import { PageHandledProps, PageProps, PageUnhandledProps } from "./page.props";
 import Foundation, { HandledProps } from "@microsoft/fast-components-foundation-react";
 
