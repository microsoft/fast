import React from "react";
import BreakpointTracker from "../utilities/breakpoint-tracker";
import { Breakpoint, identifyBreakpoint } from "../utilities/breakpoints";
import { canUseDOM, canUseViewport } from "exenv-es6";
import Foundation, { HandledProps } from "@microsoft/fast-components-foundation-react";
import { ColumnHandledProps, ColumnProps, ColumnUnhandledProps } from "./column.props";
import { canUseCssGrid, classNames } from "@microsoft/fast-web-utilities";

export interface ColumnClassNamesContract {
    column?: string;
}
export class Column extends Foundation<ColumnHandledProps, ColumnUnhandledProps, {}> {
    public static displayName: string = "Column";

    /**
     * Define default props
     */
    public static defaultProps: Partial<ColumnProps> = {
        managedClasses: {},
        span: 12,
        defaultBreakpoint: 0,
    };

    protected handledProps: HandledProps<ColumnHandledProps> = {
        managedClasses: void 0,
        span: void 0,
        position: void 0,
        row: void 0,
        order: void 0,
        gutter: void 0,
<<<<<<< HEAD
        defaultBreakpoint: void 0,
=======
        cssGridPropertyName: void 0,
>>>>>>> 25633f6e
    };

    /**
     * Component has mounted
     */
    public componentDidMount(): void {
        if (this.shouldTrackBreakpoints(this.props)) {
            BreakpointTracker.subscribe(this.update);
        }
    }

    /**
     * Component will be unmounted
     */
    public componentWillUnmount(): void {
        BreakpointTracker.unsubscribe(this.update);
    }

    /**
     * Component has updated
     */
    public componentDidUpdate(previousProps: ColumnProps): void {
        if (
            this.shouldTrackBreakpoints(this.props) &&
            !this.shouldTrackBreakpoints(previousProps)
        ) {
            // If we should be tracking breakpoints but previously weren't, subscribe to changes
            BreakpointTracker.subscribe(this.update);
        } else if (
            !this.shouldTrackBreakpoints(this.props) &&
            this.shouldTrackBreakpoints(previousProps)
        ) {
            // If we were tracking breakpoints but we shouldn't be now, unsubscribe from changes
            BreakpointTracker.unsubscribe(this.update);
        }
    }

    /**
     * Render the component
     */
    public render(): JSX.Element {
        return (
            <div
                {...this.unhandledProps()}
                className={this.generateClassNames()}
                style={this.generateStyleAttribute()}
            >
                {this.props.children}
            </div>
        );
    }
    /**
     * Generates the column classes
     */
    protected generateClassNames(): string {
        return super.generateClassNames(classNames(this.props.managedClasses.column));
    }

    /**
     * Gets a value from an array where the index retrieved is either the current break-point
     * or the nearest preceding break-point if no entry exists for the current break-point
     */
    private getValueByBreakpoint<T>(breakpointSet: T[]): T {
        const breakpoint: Breakpoint = canUseDOM()
            ? identifyBreakpoint(window.innerWidth)
            : this.props.defaultBreakpoint;

        return breakpointSet.slice(0, breakpoint + 1).pop();
    }

    /**
     * Generates the column-span value
     */
    private generateColumnSpan(): number {
        if (typeof this.props.span === "number") {
            return this.props.span;
        }

        if (!Array.isArray(this.props.span)) {
            return Column.defaultProps.span as number;
        }

        return this.getValueByBreakpoint(this.props.span);
    }

    /**
     * Generates the position of a column
     */
    private generateColumnPosition(): number | null {
        if (typeof this.props.position === "number") {
            return this.props.position;
        } else if (Array.isArray(this.props.position)) {
            return this.getValueByBreakpoint(this.props.position);
        }

        return null;
    }

    /**
     * Generates the row that a column should be placed in
     */
    private generateRow(): string | null {
        if (typeof this.props.row === "number") {
            return this.props.row.toString();
        } else if (Array.isArray(this.props.row)) {
            return this.getValueByBreakpoint(this.props.row).toString();
        }

        return null;
    }

    private augmentMsGrid(value: number | null): number {
        if (this.props.gutter === 0 || value === null) {
            return value;
        }

        return value === 1 ? 1 : value * 2 - 1;
    }

    /**
     * Generates the style attribute of the column
     */
    private generateStyleAttribute(): React.CSSProperties {
        const position: number = this.generateColumnPosition();
        const row: string = this.generateRow();
        const span: number = this.generateColumnSpan();
        const gridColumnValue: string = [position, `span ${span}`]
            .filter((item: string | number) => Boolean(item))
            .join(" / ");
        let order: number | null;

        order = Array.isArray(this.props.order)
            ? this.getValueByBreakpoint(this.props.order)
            : this.props.order;

        const canUseCssGridStyle: boolean =
            this.props.cssGridPropertyName === "grid"
                ? true
                : this.props.cssGridPropertyName === "-ms-grid"
                    ? false
                    : canUseCssGrid();

        const gridStyles: React.CSSProperties = canUseCssGridStyle
            ? {
                  gridColumn: gridColumnValue,
                  gridRowStart: row,
              }
            : {
                  ["msGridColumn" as any]: this.augmentMsGrid(position),
                  ["msGridColumnSpan" as any]: this.augmentMsGrid(span),
                  ["msGridRow" as any]: row,
              };

        return {
            ...gridStyles,
            order: typeof order === "number" ? order : null,
            // Fixes issue found in firefox where columns that have overflow
            // or full width content cause scroll bars
            minWidth: "0",
            ...this.unhandledProps().style,
        };
    }

    /**
     * Determines if we should be tracking breakpoints based on a set of props
     */
    private shouldTrackBreakpoints(props: ColumnProps): boolean {
        return (
            (Array.isArray(props.span) && props.span.length > 1) ||
            (Array.isArray(props.position) && props.position.length > 1)
        );
    }

    /**
     * Force the component to update
     */
    private update = (): void => {
        this.forceUpdate();
    };
}

export * from "./column.props";<|MERGE_RESOLUTION|>--- conflicted
+++ resolved
@@ -28,11 +28,8 @@
         row: void 0,
         order: void 0,
         gutter: void 0,
-<<<<<<< HEAD
+        cssGridPropertyName: void 0,
         defaultBreakpoint: void 0,
-=======
-        cssGridPropertyName: void 0,
->>>>>>> 25633f6e
     };
 
     /**
