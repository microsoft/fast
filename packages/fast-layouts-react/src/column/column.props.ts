import React from "react";
import { GridDisplay } from "../utilities";
import { GridGutter } from "../grid/grid.props";
import { ColumnClassNamesContract } from "./column";
import { ManagedClasses } from "@microsoft/fast-jss-manager-react";

export interface ColumnManagedClasses extends ManagedClasses<ColumnClassNamesContract> {}
export interface ColumnUnhandledProps extends React.HTMLAttributes<HTMLDivElement> {}
export interface ColumnHandledProps extends ColumnManagedClasses {
    /**
     * The number of columns a column should span. If an array is passed, each index of the array corresponds to
     * a break-point in ascending order.
     */
    span?: number | number[];

    /**
     * The column position the column should occupy
     */
    position?: number | number[];

    /**
     * The row that the column should occupy. Use this option to support -ms-grid
     */
    row?: number | number[];

    /**
     * The order of a column relative to all other columns in the grid
     */
    order?: number | number[];

    /**
     * The gutter size of the parent Grid component
     */
    gutter?: GridGutter;

    /**
<<<<<<< HEAD
     * The default breakpoint (helpful when rendering server-side)
     * Default to 0
     */
    defaultBreakpoint?: number;
=======
     * The value assigned to the CSS display property
     * Provide this prop when doing server side rendering
     */
    cssGridPropertyName?: GridDisplay;
>>>>>>> 25633f6e
}

export type ColumnProps = ColumnHandledProps & ColumnUnhandledProps;<|MERGE_RESOLUTION|>--- conflicted
+++ resolved
@@ -34,17 +34,16 @@
     gutter?: GridGutter;
 
     /**
-<<<<<<< HEAD
+     * The value assigned to the CSS display property
+     * Provide this prop when doing server side rendering
+     */
+    cssGridPropertyName?: GridDisplay;
+
+    /**
      * The default breakpoint (helpful when rendering server-side)
      * Default to 0
      */
     defaultBreakpoint?: number;
-=======
-     * The value assigned to the CSS display property
-     * Provide this prop when doing server side rendering
-     */
-    cssGridPropertyName?: GridDisplay;
->>>>>>> 25633f6e
 }
 
 export type ColumnProps = ColumnHandledProps & ColumnUnhandledProps;