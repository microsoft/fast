--- conflicted
+++ resolved
@@ -1,14 +1,5 @@
-<<<<<<< HEAD
-import * as React from "react";
+import React from "react";
 import { ComponentStyles } from "@microsoft/fast-jss-manager-react";
-=======
-import React from "react";
-import manageJss, {
-    ComponentStyles,
-    CSSRules,
-    ManagedJSSProps,
-} from "@microsoft/fast-jss-manager-react";
->>>>>>> 676ae47c
 import BreakpointTracker from "../utilities/breakpoint-tracker";
 import { getValueByBreakpoint } from "../utilities/breakpoints";
 import {
