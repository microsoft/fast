{
  "name": "@microsoft/fast",
  "description": "An unopinionated system of components, development tools, and utilities used à la carte or as a suite to build enterprise-grade websites and applications.",
  "version": "1.8.0",
  "author": {
    "name": "Microsoft",
    "url": "https://discord.gg/FcSNfg4"
  },
  "license": "MIT",
  "private": true,
  "workspaces": {
    "packages": [
      "packages/**/*",
      "sites/fast-color-explorer",
      "sites/fast-component-explorer",
      "sites/fast-creator",
      "sites/site-utilities",
      "sites/fast-tooling-examples",
      "sites/fast-website",
      "sites/website"
    ],
    "nohoist": [
      "**/react-syntax-highlighter",
      "**/@types/chai",
      "**/@types/jest",
      "**/@types/karma",
      "**/@types/mocha",
      "**/@types/node",
      "**/chai"
    ]
  },
  "repository": {
    "type": "git",
    "url": "git+https://github.com/Microsoft/fast.git"
  },
  "bugs": {
    "url": "https://github.com/Microsoft/fast/issues/new/choose"
  },
  "scripts": {
    "bump": "beachball bump",
    "change": "beachball change",
    "checkchange": "beachball check  --scope \"!sites/*\" --changehint \"Run 'yarn change' to generate a change file\"",
    "check": "beachball check ",
    "publish": "beachball publish",
    "publish-ci": "beachball publish -y --access public",
    "integration-tests:alpha": "node build/testing/sauce-labs/test-browsers.js alpha",
    "integration-tests:beta": "node build/testing/sauce-labs/test-browsers.js beta",
    "integration-tests:release": "node build/testing/sauce-labs/test-browsers.js release",
    "prepare": "lerna run prepare",
    "test:diff:error": "echo \"Untracked files exist, try running yarn prepare to identify the culprit.\" && exit 1",
    "test:diff": "git update-index --refresh && git diff-index --quiet HEAD -- || yarn test:diff:error",
    "test:validation": "yarn test:diff",
    "test": "yarn eslint \"/**/*.{ts}\" ",
    "unit-tests": "jest --maxWorkers=4",
    "coverage": "yarn jest --coverage",
    "unit-tests:watch": "jest --watch",
    "watch": "tsc -p ./tsconfig.json -w --preserveWatchOutput",
    "format:check": "lerna run prettier:diff",
    "format": "lerna run prettier"
  },
  "husky": {
    "hooks": {
      "pre-commit": "lint-staged"
    }
  },
  "jest": {
    "collectCoverage": true,
    "collectCoverageFrom": [
      "build/helpers/*.ts"
    ],
    "coverageReporters": [
      "json",
      [
        "lcov",
        {
          "projectRoot": "."
        }
      ]
    ],
    "coverageThreshold": {
      "global": {
        "statements": 100,
        "branches": 100,
        "functions": 100,
        "lines": 100
      }
    },
    "testURL": "http://localhost",
    "transform": {
      "^.+\\.ts?$": "ts-jest",
      "^.+\\.js?$": "babel-jest"
    },
    "transformIgnorePatterns": [
      "!<rootDir>/node_modules/lodash-es",
      "node_modules/jss-*",
      "node_modules/css-vendor"
    ],
    "testPathIgnorePatterns": [
      "packages/",
      "build/helpers/__tests__/*",
      "build/helpers/"
    ],
    "testRegex": "/__tests__/.*\\.(test|spec)\\.(js|ts|tsx)$",
    "moduleFileExtensions": [
      "ts",
      "js"
    ]
  },
  "lint-staged": {
    "*.{ts,tsx,js,html}": [
      "prettier --write"
    ]
  },
  "resolutions": {
    "@types/react": "*",
<<<<<<< HEAD
    "clean-css": "^4.2.3",
=======
    "glob-parent": "^5.1.2",
>>>>>>> aa928923
    "immer": "^8.0.1",
    "is-svg": "^4.2.2",
    "jimp": "^0.16.1",
    "jpeg-js": "^0.4.3",
    "js-yaml": "^3.13.1",
    "node-notifier": "^9.0.0",
    "trim": "^0.0.3",
    "trim-newlines": "^4.0.2",
    "typescript": "^3.9.0",
    "ua-parser-js": "^0.7.28",
    "url-parse": "^1.5.0",
    "xmlhttprequest-ssl": "^1.6.2",
    "dns-packet": "^1.3.4",
    "lodash": "^4.17.21"
  },
  "devDependencies": {
    "@babel/core": "^7.12.13",
    "@babel/preset-env": "^7.12.13",
    "@octokit/rest": "^18.0.6",
    "@types/jest": "^25.2.1",
    "@types/lodash-es": "^4.17.4",
    "@types/node": "^9.4.7",
    "beachball": "^1.53.1",
    "chalk": "^2.4.2",
    "copyfiles": "^2.4.1",
    "docusaurus-init": "^1.11.0",
    "dotenv": "^6.0.0",
    "eyes.selenium": "3.6.2",
    "glob": "^7.1.2",
    "husky": "^4.2.5",
    "jest": "^25.4.0",
    "lerna": "^3.20.2",
    "lint-staged": "^10.1.2",
    "markdown-it": "^8.4.1",
    "prettier": "2.0.2",
    "rimraf": "^3.0.2",
    "ts-jest": "^25.4.0",
    "ts-node": "^8.8.2",
    "typescript": "^3.9.0",
    "yargs": "^16.2.0"
  },
  "dependencies": {
    "saucelabs": "^1.5.0",
    "selenium-webdriver": "^3.6.0"
  }
}<|MERGE_RESOLUTION|>--- conflicted
+++ resolved
@@ -113,11 +113,8 @@
   },
   "resolutions": {
     "@types/react": "*",
-<<<<<<< HEAD
     "clean-css": "^4.2.3",
-=======
     "glob-parent": "^5.1.2",
->>>>>>> aa928923
     "immer": "^8.0.1",
     "is-svg": "^4.2.2",
     "jimp": "^0.16.1",
